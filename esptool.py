#!/usr/bin/env python
# NB: Before sending a PR to change the above line to '#!/usr/bin/env python2', please read https://github.com/espressif/esptool/issues/21
#
# ESP8266 ROM Bootloader Utility
# https://github.com/espressif/esptool
#
# Copyright (C) 2014-2016 Fredrik Ahlberg, Angus Gratton, Espressif Systems, other contributors as noted.
#
# This program is free software; you can redistribute it and/or modify it under
# the terms of the GNU General Public License as published by the Free Software
# Foundation; either version 2 of the License, or (at your option) any later version.
#
# This program is distributed in the hope that it will be useful, but WITHOUT
# ANY WARRANTY; without even the implied warranty of MERCHANTABILITY or FITNESS
# FOR A PARTICULAR PURPOSE. See the GNU General Public License for more details.
#
# You should have received a copy of the GNU General Public License along with
# this program; if not, write to the Free Software Foundation, Inc., 51 Franklin
# Street, Fifth Floor, Boston, MA 02110-1301 USA.

from __future__ import print_function, unicode_literals, division

import argparse
import hashlib
import inspect
import json
import os
import serial
import struct
import subprocess
import sys
import tempfile
import time


__version__ = "1.3-dev"


class ESPROM(object):
    # These are the currently known commands supported by the ROM
    ESP_FLASH_BEGIN = 0x02
    ESP_FLASH_DATA  = 0x03
    ESP_FLASH_END   = 0x04
    ESP_MEM_BEGIN   = 0x05
    ESP_MEM_END     = 0x06
    ESP_MEM_DATA    = 0x07
    ESP_SYNC        = 0x08
    ESP_WRITE_REG   = 0x09
    ESP_READ_REG    = 0x0a

    # Maximum block sized for RAM and Flash writes, respectively.
    ESP_RAM_BLOCK   = 0x1800
    ESP_FLASH_BLOCK = 0x400

    # Default baudrate. The ROM auto-bauds, so we can use more or less whatever we want.
    ESP_ROM_BAUD    = 115200

    # First byte of the application image
    ESP_IMAGE_MAGIC = 0xe9

    # Initial state for the checksum routine
    ESP_CHECKSUM_MAGIC = 0xef

    # OTP ROM addresses
    ESP_OTP_MAC0    = 0x3ff00050
    ESP_OTP_MAC1    = 0x3ff00054
    ESP_OTP_MAC3    = 0x3ff0005c

    # Flash sector size, minimum unit of erase.
    ESP_FLASH_SECTOR = 0x1000

    def __init__(self, port=0, baud=ESP_ROM_BAUD):
        self._port = serial.serial_for_url(port)
        self._slip_reader = slip_reader(self._port)
        # setting baud rate in a separate step is a workaround for
        # CH341 driver on some Linux versions (this opens at 9600 then
        # sets), shouldn't matter for other platforms/drivers. See
        # https://github.com/espressif/esptool/issues/44#issuecomment-107094446
        self._port.baudrate = baud

    """ Read a SLIP packet from the serial port """
    def read(self):
        return next(self._slip_reader)

    """ Write bytes to the serial port while performing SLIP escaping """
    def write(self, packet):
        buf = b'\xc0' \
              + (packet.replace(b'\xdb',b'\xdb\xdd').replace(b'\xc0',b'\xdb\xdc')) \
              + b'\xc0'
        self._port.write(buf)

    """ Calculate checksum of a blob, as it is defined by the ROM """
    @staticmethod
    def checksum(data, state=ESP_CHECKSUM_MAGIC):
        for b in data:
            if type(b) is int:  # python 2/3 compat
                state ^= b
            else:
                state ^= ord(b)

        return state

    """ Send a request and read the response """
    def command(self, op=None, data=None, chk=0):
        if op is not None:
            pkt = struct.pack(b'<BBHI', 0x00, op, len(data), chk) + data
            self.write(pkt)

        # tries to get a response until that response has the
        # same operation as the request or a retries limit has
        # exceeded. This is needed for some esp8266s that
        # reply with more sync responses than expected.
        for retry in range(100):
            p = self.read()
            if len(p) < 8:
                continue
            (resp, op_ret, len_ret, val) = struct.unpack('<BBHI', p[:8])
            if resp != 1:
                continue
            body = p[8:]
            if op is None or op_ret == op:
                return val, body  # valid response received

        raise FatalError("Response doesn't match request")

    """ Perform a connection test """
    def sync(self):
        self.command(ESPROM.ESP_SYNC, b'\x07\x07\x12\x20' + 32 * b'\x55')
        for i in range(7):
            self.command()

    """ Try connecting repeatedly until successful, or giving up """
    def connect(self):
        print('Connecting...')

        for _ in range(4):
            # issue reset-to-bootloader:
            # RTS = either CH_PD or nRESET (both active low = chip in reset)
            # DTR = GPIO0 (active low = boot to flasher)
            self._port.setDTR(False)
            self._port.setRTS(True)
            time.sleep(0.05)
            self._port.setDTR(True)
            self._port.setRTS(False)
            time.sleep(0.05)
            self._port.setDTR(False)

            # worst-case latency timer should be 255ms (probably <20ms)
            self._port.timeout = 0.3
            for _ in range(4):
                try:
                    self._port.flushInput()
                    self._slip_reader = slip_reader(self._port)
                    self._port.flushOutput()
                    self.sync()
                    self._port.timeout = 5
                    return
                except Exception as e:
                    print("Couldn't connect. [%s; %s]. Retrying..." % (type(e), str(e)))
                    time.sleep(0.05)
        raise FatalError('Failed to connect to ESP8266')

    """ Read memory address in target """
    def read_reg(self, addr):
        res = self.command(ESPROM.ESP_READ_REG, struct.pack(b'<I', addr))
        if res[1] != b"\0\0":
            raise FatalError('Failed to read target memory')
        return res[0]

    """ Write to memory address in target """
    def write_reg(self, addr, value, mask, delay_us=0):
        if self.command(ESPROM.ESP_WRITE_REG,
                        struct.pack(b'<IIII', addr, value, mask, delay_us))[1] != b"\0\0":
            raise FatalError('Failed to write target memory')

    """ Start downloading an application image to RAM """
    def mem_begin(self, size, blocks, blocksize, offset):
        if self.command(ESPROM.ESP_MEM_BEGIN,
                        struct.pack(b'<IIII', size, blocks, blocksize, offset))[1] != b"\0\0":
            raise FatalError('Failed to enter RAM download mode')

    """ Send a block of an image to RAM """
    def mem_block(self, data, seq):
        if self.command(ESPROM.ESP_MEM_DATA,
                        struct.pack(b'<IIII', len(data), seq, 0, 0) + data,
                        ESPROM.checksum(data))[1] != b"\0\0":
            raise FatalError('Failed to write to target RAM')

    """ Leave download mode and run the application """
    def mem_finish(self, entrypoint=0):
        if self.command(ESPROM.ESP_MEM_END,
                        struct.pack(b'<II', int(entrypoint == 0), entrypoint))[1] != b"\0\0":
            raise FatalError('Failed to leave RAM download mode')

    """ Start downloading to Flash (performs an erase) """
    def flash_begin(self, size, offset):
        old_tmo = self._port.timeout
        num_blocks = (size + ESPROM.ESP_FLASH_BLOCK - 1) // ESPROM.ESP_FLASH_BLOCK

        sectors_per_block = 16
        sector_size = self.ESP_FLASH_SECTOR
        num_sectors = (size + sector_size - 1) // sector_size
        start_sector = offset // sector_size

        head_sectors = sectors_per_block - (start_sector % sectors_per_block)
        if num_sectors < head_sectors:
            head_sectors = num_sectors

        if num_sectors < 2 * head_sectors:
            erase_size = (num_sectors + 1) // 2 * sector_size
        else:
            erase_size = (num_sectors - head_sectors) * sector_size

        self._port.timeout = 20
        t = time.time()
        result = self.command(ESPROM.ESP_FLASH_BEGIN,
                              struct.pack(b'<IIII', erase_size, num_blocks, ESPROM.ESP_FLASH_BLOCK, offset))[1]
        if size != 0:
            print("Took %.2fs to erase flash block" % (time.time() - t))
        if result != b"\0\0":
            raise FatalError.WithResult('Failed to enter Flash download mode (result "%s")', result)
        self._port.timeout = old_tmo

    """ Write block to flash """
    def flash_block(self, data, seq):
        result = self.command(ESPROM.ESP_FLASH_DATA,
                              struct.pack(b'<IIII', len(data), seq, 0, 0) + data,
                              ESPROM.checksum(data))[1]
        if result != b"\0\0":
            raise FatalError.WithResult('Failed to write to target Flash after seq %d (got result %%s)' % seq, result)

    """ Leave flash mode and run/reboot """
    def flash_finish(self, reboot=False):
        pkt = struct.pack(b'<I', int(not reboot))
        if self.command(ESPROM.ESP_FLASH_END, pkt)[1] != b"\0\0":
            raise FatalError('Failed to leave Flash mode')

    """ Run application code in flash """
    def run(self, reboot=False):
        # Fake flash begin immediately followed by flash end
        self.flash_begin(0, 0)
        self.flash_finish(reboot)

    """ Read MAC from OTP ROM """
    def read_mac(self):
        mac0 = self.read_reg(self.ESP_OTP_MAC0)
        mac1 = self.read_reg(self.ESP_OTP_MAC1)
        mac3 = self.read_reg(self.ESP_OTP_MAC3)
        if (mac3 != 0):
            oui = ((mac3 >> 16) & 0xff, (mac3 >> 8) & 0xff, mac3 & 0xff)
        elif ((mac1 >> 16) & 0xff) == 0:
            oui = (0x18, 0xfe, 0x34)
        elif ((mac1 >> 16) & 0xff) == 1:
            oui = (0xac, 0xd0, 0x74)
        else:
            raise FatalError("Unknown OUI")
        return oui + ((mac1 >> 8) & 0xff, mac1 & 0xff, (mac0 >> 24) & 0xff)

    """ Read Chip ID from OTP ROM - see http://esp8266-re.foogod.com/wiki/System_get_chip_id_%28IoT_RTOS_SDK_0.9.9%29 """
    def chip_id(self):
        id0 = self.read_reg(self.ESP_OTP_MAC0)
        id1 = self.read_reg(self.ESP_OTP_MAC1)
        return (id0 >> 24) | ((id1 & 0xffffff) << 8)

    """ Read SPI flash manufacturer and device id """
    def flash_id(self):
        self.flash_begin(0, 0)
        self.write_reg(0x60000240, 0x0, 0xffffffff)
        self.write_reg(0x60000200, 0x10000000, 0xffffffff)
        flash_id = self.read_reg(0x60000240)
        return flash_id

    """ Abuse the loader protocol to force flash to be left in write mode """
    def flash_unlock_dio(self):
        # Enable flash write mode
        self.flash_begin(0, 0)
        # Reset the chip rather than call flash_finish(), which would have
        # write protected the chip again (why oh why does it do that?!)
        self.mem_begin(0,0,0,0x40100000)
        self.mem_finish(0x40000080)

    """ Perform a chip erase of SPI flash """
    def flash_erase(self):
        # Trick ROM to initialize SFlash
        self.flash_begin(0, 0)

        # This is hacky: we don't have a custom stub, instead we trick
        # the bootloader to jump to the SPIEraseChip() routine and then halt/crash
        # when it tries to boot an unconfigured system.
        self.mem_begin(0,0,0,0x40100000)
        self.mem_finish(0x40004984)

        # Yup - there's no good way to detect if we succeeded.
        # It it on the other hand unlikely to fail.

    def run_stub(self, stub, params, read_output=True):
        stub = dict(stub)
        stub['code'] = unhexify(stub['code'])
        if 'data' in stub:
            stub['data'] = unhexify(stub['data'])

        if stub['num_params'] != len(params):
            raise FatalError('Stub requires %d params, %d provided'
                             % (stub['num_params'], len(params)))

        params = struct.pack(b'<' + (b'I' * stub['num_params']), *params)

        pc = params + stub['code']

        # Upload
        self.mem_begin(len(pc), 1, len(pc), stub['params_start'])
        self.mem_block(pc, 0)
        if 'data' in stub:
            self.mem_begin(len(stub['data']), 1, len(stub['data']), stub['data_start'])
            self.mem_block(stub['data'], 0)
        self.mem_finish(stub['entry'])

        if read_output:
            print('Stub executed, reading response:')
            while True:
                p = self.read()
                print(hexify(p))
                if p == '':
                    return


class ESPBOOTLOADER(object):
    """ These are constants related to software ESP bootloader, working with 'v2' image files """

    # First byte of the "v2" application image
    IMAGE_V2_MAGIC = 0xea

    # First 'segment' value in a "v2" application image, appears to be a constant version value?
    IMAGE_V2_SEGMENT = 4


def LoadFirmwareImage(filename):
    """ Load a firmware image, without knowing what kind of file (v1 or v2) it is.

        Returns a BaseFirmwareImage subclass, either ESPFirmwareImage (v1) or OTAFirmwareImage (v2).
    """
    with open(filename, 'rb') as f:
        magic = ord(f.read(1))
        f.seek(0)
        if magic == ESPROM.ESP_IMAGE_MAGIC:
            return ESPFirmwareImage(f)
        elif magic == ESPBOOTLOADER.IMAGE_V2_MAGIC:
            return OTAFirmwareImage(f)
        else:
            raise FatalError("Invalid image magic number: %d" % magic)


class BaseFirmwareImage(object):
    """ Base class with common firmware image functions """
    def __init__(self):
        self.segments = []
        self.entrypoint = 0

    def add_segment(self, addr, data, pad_to=4):
        """ Add a segment to the image, with specified address & data
        (padded to a boundary of pad_to size) """
        # Data should be aligned on word boundary
        l = len(data)
        if l % pad_to:
            data += b"\x00" * (pad_to - l % pad_to)
        if l > 0:
            self.segments.append((addr, len(data), data))

    def load_segment(self, f, is_irom_segment=False):
        """ Load the next segment from the image file """
        (offset, size) = struct.unpack('<II', f.read(8))
        if not is_irom_segment:
            if offset > 0x40200000 or offset < 0x3ffe0000 or size > 65536:
                raise FatalError('Suspicious segment 0x%x, length %d' % (offset, size))
        segment_data = f.read(size)
        if len(segment_data) < size:
            raise FatalError('End of file reading segment 0x%x, length %d (actual length %d)' % (offset, size, len(segment_data)))
        segment = (offset, size, segment_data)
        self.segments.append(segment)
        return segment

    def save_segment(self, f, segment, checksum=None):
        """ Save the next segment to the image file, return next checksum value if provided """
        (offset, size, data) = segment
        f.write(struct.pack(b'<II', offset, size))
        f.write(data)
        if checksum is not None:
            return ESPROM.checksum(data, checksum)

    def read_checksum(self, f):
        """ Return ESPROM checksum from end of just-read image """
        # Skip the padding. The checksum is stored in the last byte so that the
        # file is a multiple of 16 bytes.
        align_file_position(f, 16)
        return ord(f.read(1))

    def append_checksum(self, f, checksum):
        """ Append ESPROM checksum to the just-written image """
        align_file_position(f, 16)
        f.write(struct.pack(b'B', checksum))

    def write_v1_header(self, f, segments):
        f.write(struct.pack(b'<BBBBI', ESPROM.ESP_IMAGE_MAGIC, len(segments),
                            self.flash_mode, self.flash_size_freq, self.entrypoint))


class ESPFirmwareImage(BaseFirmwareImage):
    """ 'Version 1' firmware image, segments loaded directly by the ROM bootloader. """
    def __init__(self, load_file=None):
        super(ESPFirmwareImage, self).__init__()
        self.flash_mode = 0
        self.flash_size_freq = 0
        self.version = 1

        if load_file is not None:
            (magic, segments, self.flash_mode, self.flash_size_freq, self.entrypoint) = struct.unpack('<BBBBI', load_file.read(8))

            # some sanity check
            if magic != ESPROM.ESP_IMAGE_MAGIC or segments > 16:
                raise FatalError('Invalid firmware image magic=%d segments=%d' % (magic, segments))

            for i in range(segments):
                self.load_segment(load_file)
            self.checksum = self.read_checksum(load_file)

    def save(self, filename):
        with open(filename, 'wb') as f:
            self.write_v1_header(f, self.segments)
            checksum = ESPROM.ESP_CHECKSUM_MAGIC
            for segment in self.segments:
                checksum = self.save_segment(f, segment, checksum)
            self.append_checksum(f, checksum)


class OTAFirmwareImage(BaseFirmwareImage):
    """ 'Version 2' firmware image, segments loaded by software bootloader stub
        (ie Espressif bootloader or rboot)
    """
    def __init__(self, load_file=None):
        super(OTAFirmwareImage, self).__init__()
        self.version = 2
        if load_file is not None:
            (magic, segments, first_flash_mode, first_flash_size_freq, first_entrypoint) = struct.unpack('<BBBBI', load_file.read(8))

            # some sanity check
            if magic != ESPBOOTLOADER.IMAGE_V2_MAGIC:
                raise FatalError('Invalid V2 image magic=%d' % (magic))
            if segments != 4:
                # segment count is not really segment count here, but we expect to see '4'
                print('Warning: V2 header has unexpected "segment" count %d (usually 4)' % segments)

            # irom segment comes before the second header
            self.load_segment(load_file, True)

            (magic, segments, self.flash_mode, self.flash_size_freq, self.entrypoint) = struct.unpack('<BBBBI', load_file.read(8))

            if first_flash_mode != self.flash_mode:
                print('WARNING: Flash mode value in first header (0x%02x) disagrees with second (0x%02x). Using second value.'
                      % (first_flash_mode, self.flash_mode))
            if first_flash_size_freq != self.flash_size_freq:
                print('WARNING: Flash size/freq value in first header (0x%02x) disagrees with second (0x%02x). Using second value.'
                      % (first_flash_size_freq, self.flash_size_freq))
            if first_entrypoint != self.entrypoint:
                print('WARNING: Enterypoint address in first header (0x%08x) disagrees with second header (0x%08x). Using second value.'
                      % (first_entrypoint, self.entrypoint))

            if magic != ESPROM.ESP_IMAGE_MAGIC or segments > 16:
                raise FatalError('Invalid V2 second header magic=%d segments=%d' % (magic, segments))

            # load all the usual segments
            for _ in range(segments):
                self.load_segment(load_file)
            self.checksum = self.read_checksum(load_file)

    def save(self, filename):
        with open(filename, 'wb') as f:
            # Save first header for irom0 segment
            f.write(struct.pack(b'<BBBBI', ESPBOOTLOADER.IMAGE_V2_MAGIC, ESPBOOTLOADER.IMAGE_V2_SEGMENT,
                                self.flash_mode, self.flash_size_freq, self.entrypoint))

            # irom0 segment identified by load address zero
            irom_segments = [segment for segment in self.segments if segment[0] == 0]
            if len(irom_segments) != 1:
                raise FatalError('Found %d segments that could be irom0. Bad ELF file?' % len(irom_segments))
            # save irom0 segment
            irom_segment = irom_segments[0]
            self.save_segment(f, irom_segment)

            # second header, matches V1 header and contains loadable segments
            normal_segments = [s for s in self.segments if s != irom_segment]
            self.write_v1_header(f, normal_segments)
            checksum = ESPROM.ESP_CHECKSUM_MAGIC
            for segment in normal_segments:
                checksum = self.save_segment(f, segment, checksum)
            self.append_checksum(f, checksum)


class ELFFile(object):
    def __init__(self, name):
        self.name = binutils_safe_path(name)
        self.symbols = None

    def _fetch_symbols(self):
        if self.symbols is not None:
            return
        self.symbols = {}
        try:
            tool_nm = "xtensa-lx106-elf-nm"
            if os.getenv('XTENSA_CORE') == 'lx106':
                tool_nm = "xt-nm"
            proc = subprocess.Popen([tool_nm, self.name], stdout=subprocess.PIPE)
        except OSError:
            print("Error calling %s, do you have Xtensa toolchain in PATH?" % tool_nm)
            sys.exit(1)
        for l in proc.stdout:
            fields = l.strip().split()
            try:
                if fields[0] == "U":
                    print("Warning: ELF binary has undefined symbol %s" % fields[1])
                    continue
                if fields[0] == "w":
                    continue  # can skip weak symbols
                self.symbols[fields[2]] = int(fields[0], 16)
            except ValueError:
                raise FatalError("Failed to strip symbol output from nm: %s" % fields)

    def get_symbol_addr(self, sym):
        self._fetch_symbols()
        return self.symbols[sym]

    def get_entry_point(self):
        tool_readelf = "xtensa-lx106-elf-readelf"
        if os.getenv('XTENSA_CORE') == 'lx106':
            tool_readelf = "xt-readelf"
        try:
            proc = subprocess.Popen([tool_readelf, "-h", self.name], stdout=subprocess.PIPE)
        except OSError:
            print("Error calling %s, do you have Xtensa toolchain in PATH?" % tool_readelf)
            sys.exit(1)
        for l in proc.stdout:
            fields = l.strip().split()
            if fields[0] == "Entry":
                return int(fields[3], 0)

    def load_section(self, section):
        tool_objcopy = "xtensa-lx106-elf-objcopy"
        if os.getenv('XTENSA_CORE') == 'lx106':
            tool_objcopy = "xt-objcopy"
        tmpsection = binutils_safe_path(tempfile.mktemp(suffix=".section"))
        try:
            subprocess.check_call([tool_objcopy, "--only-section", section, "-Obinary", self.name, tmpsection])
            with open(tmpsection, "rb") as f:
                data = f.read()
        finally:
            os.remove(tmpsection)
        return data


class CesantaFlasher(object):

    # From stub_flasher.h
    CMD_FLASH_WRITE = 1
    CMD_FLASH_READ = 2
    CMD_FLASH_DIGEST = 3
    CMD_FLASH_ERASE_CHIP = 5
    CMD_BOOT_FW = 6

    def __init__(self, esp, baud_rate=0):
        print('Running Cesanta flasher stub...')
        if baud_rate <= ESPROM.ESP_ROM_BAUD:  # don't change baud rates if we already synced at that rate
            baud_rate = 0
        self._esp = esp

        esp.run_stub(json.loads(_CESANTA_FLASHER_STUB), [baud_rate], read_output=False)
        if baud_rate > 0:
            esp._port.baudrate = baud_rate
        # Read the greeting.
        p = esp.read()
        if p != b'OHAI':
            raise FatalError('Failed to connect to the flasher (got %s)' % hexify(p))

    def flash_write(self, addr, data, show_progress=False):
        assert addr % self._esp.ESP_FLASH_SECTOR == 0, 'Address must be sector-aligned'
        assert len(data) % self._esp.ESP_FLASH_SECTOR == 0, 'Length must be sector-aligned'
        sys.stdout.write('Writing %d @ 0x%x... ' % (len(data), addr))
        sys.stdout.flush()
        self._esp.write(struct.pack(b'<B', self.CMD_FLASH_WRITE))
        self._esp.write(struct.pack(b'<III', addr, len(data), 1))
        num_sent, num_written = 0, 0
        while num_written < len(data):
            p = self._esp.read()
            if len(p) == 4:
                num_written = struct.unpack('<I', p)[0]
            elif len(p) == 1:
                status_code = struct.unpack('<B', p)[0]
                raise FatalError('Write failure, status: %x' % status_code)
            else:
                raise FatalError('Unexpected packet while writing: %s' % hexify(p))
            if show_progress:
                progress = '%d (%d %%)' % (num_written, num_written * 100.0 / len(data))
                sys.stdout.write(progress + '\b' * len(progress))
                sys.stdout.flush()
            while num_sent - num_written < 5120:
                self._esp._port.write(data[num_sent:num_sent + 1024])
                num_sent += 1024
        p = self._esp.read()
        if len(p) != 16:
            raise FatalError('Expected digest, got: %s' % hexify(p))
        digest = hexify(p).upper()
        expected_digest = hashlib.md5(data).hexdigest().upper()
        print
        if digest != expected_digest:
            raise FatalError('Digest mismatch: expected %s, got %s' % (expected_digest, digest))
        p = self._esp.read()
        if len(p) != 1:
            raise FatalError('Expected status, got: %s' % hexify(p))
        status_code = struct.unpack('<B', p)[0]
        if status_code != 0:
            raise FatalError('Write failure, status: %x' % status_code)

    def flash_read(self, addr, length, show_progress=False):
        sys.stdout.write('Reading %d @ 0x%x... ' % (length, addr))
        sys.stdout.flush()
        self._esp.write(struct.pack(b'<B', self.CMD_FLASH_READ))
        # USB may not be able to keep up with the read rate, especially at
        # higher speeds. Since we don't have flow control, this will result in
        # data loss. Hence, we use small packet size and only allow small
        # number of bytes in flight, which we can reasonably expect to fit in
        # the on-chip FIFO. max_in_flight = 64 works for CH340G, other chips may
        # have longer FIFOs and could benefit from increasing max_in_flight.
        self._esp.write(struct.pack(b'<IIII', addr, length, 32, 64))
        data = ''
        while True:
            p = self._esp.read()
            data += p
            self._esp.write(struct.pack(b'<I', len(data)))
            if show_progress and (len(data) % 1024 == 0 or len(data) == length):
                progress = '%d (%d %%)' % (len(data), len(data) * 100.0 / length)
                sys.stdout.write(progress + '\b' * len(progress))
                sys.stdout.flush()
            if len(data) == length:
                break
            if len(data) > length:
                raise FatalError('Read more than expected')
        p = self._esp.read()
        if len(p) != 16:
            raise FatalError('Expected digest, got: %s' % hexify(p))
        expected_digest = hexify(p).upper()
        digest = hashlib.md5(data).hexdigest().upper()
        print
        if digest != expected_digest:
            raise FatalError('Digest mismatch: expected %s, got %s' % (expected_digest, digest))
        p = self._esp.read()
        if len(p) != 1:
            raise FatalError('Expected status, got: %s' % hexify(p))
        status_code = struct.unpack('<B', p)[0]
        if status_code != 0:
            raise FatalError('Write failure, status: %x' % status_code)
        return data

    def flash_digest(self, addr, length, digest_block_size=0):
        self._esp.write(struct.pack(b'<B', self.CMD_FLASH_DIGEST))
        self._esp.write(struct.pack(b'<III', addr, length, digest_block_size))
        digests = []
        while True:
            p = self._esp.read()
            if len(p) == 16:
                digests.append(p)
            elif len(p) == 1:
                status_code = struct.unpack('<B', p)[0]
                if status_code != 0:
                    raise FatalError('Write failure, status: %x' % status_code)
                break
            else:
                raise FatalError('Unexpected packet: %s' % hexify(p))
        return digests[-1], digests[:-1]

    def boot_fw(self):
        self._esp.write(struct.pack(b'<B', self.CMD_BOOT_FW))
        p = self._esp.read()
        if len(p) != 1:
            raise FatalError('Expected status, got: %s' % hexify(p))
        status_code = struct.unpack('<B', p)[0]
        if status_code != 0:
            raise FatalError('Boot failure, status: %x' % status_code)

    def flash_erase_chip(self):
        self._esp.write(struct.pack('<B', self.CMD_FLASH_ERASE_CHIP))
        otimeout = self._esp._port.timeout
        self._esp._port.timeout = 60
        p = self._esp.read()
        self._esp._port.timeout = otimeout
        if len(p) != 1:
            raise FatalError('Expected status, got: %s' % hexify(p))
        status_code = struct.unpack('<B', p)[0]
        if status_code != 0:
            raise FatalError('Erase chip failure, status: %x' % status_code)


def slip_reader(port):
    """Generator to read SLIP packets from a serial port.
    Yields one full SLIP packet at a time, raises exception on timeout or invalid data.

    Designed to avoid too many calls to serial.read(1), which can bog
    down on slow systems.
    """
    partial_packet = None
    in_escape = False
    while True:
        waiting = port.inWaiting()
        read_bytes = port.read(1 if waiting == 0 else waiting)
        if read_bytes == b'':
            raise FatalError("Timed out waiting for packet %s" % ("header" if partial_packet is None else "content"))

        for b in read_bytes:

            if type(b) is int:
                b = bytes([b])  # python 2/3 compat

            if partial_packet is None:  # waiting for packet header
                if b == b'\xc0':
                    partial_packet = b""
                else:
                    raise FatalError('Invalid head of packet (%r)' % b)
            elif in_escape:  # part-way through escape sequence
                in_escape = False
                if b == b'\xdc':
                    partial_packet += b'\xc0'
                elif b == b'\xdd':
                    partial_packet += b'\xdb'
                else:
                    raise FatalError('Invalid SLIP escape (%r%r)' % (b'\xdb', b))
            elif b == b'\xdb':  # start of escape sequence
                in_escape = True
            elif b == b'\xc0':  # end of packet
                yield partial_packet
                partial_packet = None
            else:  # normal byte in packet
                partial_packet += b


def arg_auto_int(x):
    return int(x, 0)


def div_roundup(a, b):
    """ Return a/b rounded up to nearest integer,
    equivalent result to int(math.ceil(float(int(a)) / float(int(b))), only
    without possible floating point accuracy errors.
    """
    return (int(a) + int(b) - 1) / int(b)


def binutils_safe_path(p):
    """Returns a 'safe' version of path 'p' to pass to binutils

    Only does anything under Cygwin Python, where cygwin paths need to
    be translated to Windows paths if the binutils wasn't compiled
    using Cygwin (should also work with binutils compiled using
    Cygwin, see #73.)
    """
    if sys.platform == "cygwin":
        try:
            return subprocess.check_output(["cygpath", "-w", p]).rstrip('\n')
        except subprocess.CalledProcessError:
            print("WARNING: Failed to call cygpath to sanitise Cygwin path.")
    return p


def align_file_position(f, size):
    """ Align the position in the file to the next block of specified size """
    align = (size - 1) - (f.tell() % size)
    f.seek(align, 1)


def hexify(s):
    if sys.version_info >= (3, 0):  # python 2/3 compat
        return ''.join('%02X' % c for c in s)
    else:
        return ''.join('%02X' % ord(c) for c in s)


def unhexify(hs):
    s = bytes()

    for i in range(0, len(hs) - 1, 2):
        hex_string = hs[i:i + 2]

        if sys.version_info >= (3, 0):  # python 2/3 compat
            s += bytes([int(hex_string, 16)])
        else:
            s += chr(int(hex_string, 16))

    return s


class FatalError(RuntimeError):
    """
    Wrapper class for runtime errors that aren't caused by internal bugs, but by
    ESP8266 responses or input content.
    """
    def __init__(self, message):
        RuntimeError.__init__(self, message)

    @staticmethod
    def WithResult(message, result):
        """
        Return a fatal error object that includes the hex values of
        'result' as a string formatted argument.
        """
        return FatalError(message % ", ".join(hex(ord(x)) for x in result))


# "Operation" commands, executable at command line. One function each
#
# Each function takes either two args (<ESPROM instance>, <args>) or a single <args>
# argument.

def load_ram(esp, args):
    image = LoadFirmwareImage(args.filename)

    print('RAM boot...')
    for (offset, size, data) in image.segments:
        print('Downloading %d bytes at %08x...' % (size, offset), end=' ')
        sys.stdout.flush()
        esp.mem_begin(size, div_roundup(size, esp.ESP_RAM_BLOCK), esp.ESP_RAM_BLOCK, offset)

        seq = 0
        while len(data) > 0:
            esp.mem_block(data[0:esp.ESP_RAM_BLOCK], seq)
            data = data[esp.ESP_RAM_BLOCK:]
            seq += 1
        print('done!')

    print('All segments done, executing at %08x' % image.entrypoint)
    esp.mem_finish(image.entrypoint)


def read_mem(esp, args):
    print('0x%08x = 0x%08x' % (args.address, esp.read_reg(args.address)))


def write_mem(esp, args):
    esp.write_reg(args.address, args.value, args.mask, 0)
    print('Wrote %08x, mask %08x to %08x' % (args.value, args.mask, args.address))


def dump_mem(esp, args):
    f = open(args.filename, 'wb')
    for i in range(args.size / 4):
        d = esp.read_reg(args.address + (i * 4))
        f.write(struct.pack(b'<I', d))
        if f.tell() % 1024 == 0:
            print('\r%d bytes read... (%d %%)' % (f.tell(),
                                                  f.tell() * 100 / args.size),
                  end=' ')
        sys.stdout.flush()
    print('Done!')


def detect_flash_size(esp, args):
    if args.flash_size == 'detect':
        flash_id = esp.flash_id()
        size_id = flash_id >> 16
        args.flash_size = {18: '2m', 19: '4m', 20: '8m', 21: '16m', 22: '32m'}.get(size_id)
        if args.flash_size is None:
            print 'Warning: Could not auto-detect Flash size (FlashID=0x%x, SizeID=0x%x), defaulting to 4m' % (flash_id, size_id)
            args.flash_size = '4m'
        else:
            print 'Auto-detected Flash size:', args.flash_size


def write_flash(esp, args):
    detect_flash_size(esp, args)
    flash_mode = {'qio':0, 'qout':1, 'dio':2, 'dout': 3}[args.flash_mode]
    flash_size_freq = {'4m':0x00, '2m':0x10, '8m':0x20, '16m':0x30, '32m':0x40, '16m-c1': 0x50, '32m-c1':0x60, '32m-c2':0x70}[args.flash_size]
    flash_size_freq += {'40m':0, '26m':1, '20m':2, '80m': 0xf}[args.flash_freq]
    flash_params = struct.pack(b'BB', flash_mode, flash_size_freq)

    flasher = CesantaFlasher(esp, args.baud)

    for address, argfile in args.addr_filename:
        image = argfile.read()
        argfile.seek(0)  # rewind in case we need it again
        if address + len(image) > int(args.flash_size.split('m')[0]) * (1 << 17):
            print('WARNING: Unlikely to work as data goes beyond end of flash. Hint: Use --flash_size')
        # Fix sflash config data.
        if address == 0 and (image[0] == b'\xe9' or image[0] == 0xE9):  # python 2/3 compat
            print('Flash params set to 0x%02x%02x' % (flash_mode, flash_size_freq))
            image = image[0:2] + flash_params + image[4:]
        # Pad to sector size, which is the minimum unit of writing (erasing really).
        if len(image) % esp.ESP_FLASH_SECTOR != 0:
            image += b'\xff' * (esp.ESP_FLASH_SECTOR - (len(image) % esp.ESP_FLASH_SECTOR))
        t = time.time()
        flasher.flash_write(address, image, not args.no_progress)
        t = time.time() - t
        print('\rWrote %d bytes at 0x%x in %.1f seconds (%.1f kbit/s)...'
              % (len(image), address, t, len(image) / t * 8 / 1000))
    print('Leaving...')
    if args.verify:
        print('Verifying just-written flash...')
        _verify_flash(flasher, args, flash_params)
    flasher.boot_fw()


def image_info(args):
    image = LoadFirmwareImage(args.filename)
    print('Image version: %d' % image.version)
    print('Entry point: %08x' % image.entrypoint if image.entrypoint != 0 else 'Entry point not set')
    print('%d segments' % len(image.segments))
    print
    checksum = ESPROM.ESP_CHECKSUM_MAGIC
    for (idx, (offset, size, data)) in enumerate(image.segments):
        if image.version == 2 and idx == 0:
            print('Segment 1: %d bytes IROM0 (no load address)' % size)
        else:
            print('Segment %d: %5d bytes at %08x' % (idx + 1, size, offset))
            checksum = ESPROM.checksum(data, checksum)
    print
    print('Checksum: %02x (%s)' % (image.checksum, 'valid' if image.checksum == checksum else 'invalid!'))


def make_image(args):
    image = ESPFirmwareImage()
    if len(args.segfile) == 0:
        raise FatalError('No segments specified')
    if len(args.segfile) != len(args.segaddr):
        raise FatalError('Number of specified files does not match number of specified addresses')
    for (seg, addr) in zip(args.segfile, args.segaddr):
        data = open(seg, 'rb').read()
        image.add_segment(addr, data)
    image.entrypoint = args.entrypoint
    image.save(args.output)


def elf2image(args):
    e = ELFFile(args.input)
    if args.version == '1':
        image = ESPFirmwareImage()
    else:
        image = OTAFirmwareImage()
        irom_data = e.load_section('.irom0.text')
        if len(irom_data) == 0:
            raise FatalError(".irom0.text section not found in ELF file - can't create V2 image.")
        image.add_segment(0, irom_data, 16)
    image.entrypoint = e.get_entry_point()
    for section, start in ((".text", "_text_start"), (".data", "_data_start"), (".rodata", "_rodata_start")):
        data = e.load_section(section)
        image.add_segment(e.get_symbol_addr(start), data)

    image.flash_mode = {'qio':0, 'qout':1, 'dio':2, 'dout': 3}[args.flash_mode]
    image.flash_size_freq = {'4m':0x00, '2m':0x10, '8m':0x20, '16m':0x30, '32m':0x40, '16m-c1': 0x50, '32m-c1':0x60, '32m-c2':0x70}[args.flash_size]
    image.flash_size_freq += {'40m':0, '26m':1, '20m':2, '80m': 0xf}[args.flash_freq]

    irom_offs = e.get_symbol_addr("_irom0_text_start") - 0x40200000

    if args.version == '1':
        if args.output is None:
            args.output = args.input + '-'
        image.save(args.output + "0x00000.bin")
        data = e.load_section(".irom0.text")
        if irom_offs < 0:
            raise FatalError('Address of symbol _irom0_text_start in ELF is located before flash mapping address. Bad linker script?')
        if (irom_offs & 0xFFF) != 0:  # irom0 isn't flash sector aligned
            print("WARNING: irom0 section offset is 0x%08x. ELF is probably linked for 'elf2image --version=2'" % irom_offs)
        with open(args.output + "0x%05x.bin" % irom_offs, "wb") as f:
            f.write(data)
            f.close()
    else:  # V2 OTA image
        if args.output is None:
            args.output = "%s-0x%05x.bin" % (os.path.splitext(args.input)[0], irom_offs & ~(ESPROM.ESP_FLASH_SECTOR - 1))
        image.save(args.output)


def read_mac(esp, args):
    mac = esp.read_mac()
    print('MAC: %s' % ':'.join(map(lambda x: '%02x' % x, mac)))


def chip_id(esp, args):
    chipid = esp.chip_id()
    print('Chip ID: 0x%08x' % chipid)


def erase_flash(esp, args):
<<<<<<< HEAD
    flasher = CesantaFlasher(esp, args.baud)
    print 'Erasing flash (this may take a while)...'
    t = time.time()
    flasher.flash_erase_chip()
    t = time.time() - t
    print 'Erase took %.1f seconds' % t
=======
    print('Erasing flash (this may take a while)...')
    esp.flash_erase()
>>>>>>> 79d61cbd


def run(esp, args):
    esp.run()


def flash_id(esp, args):
    flash_id = esp.flash_id()
<<<<<<< HEAD
    esp.flash_finish(False)
    print 'Manufacturer: %02x' % (flash_id & 0xff)
    print 'Device: %02x%02x' % ((flash_id >> 8) & 0xff, (flash_id >> 16) & 0xff)
=======
    print('Manufacturer: %02x' % (flash_id & 0xff))
    print('Device: %02x%02x' % ((flash_id >> 8) & 0xff, (flash_id >> 16) & 0xff))
>>>>>>> 79d61cbd


def read_flash(esp, args):
    flasher = CesantaFlasher(esp, args.baud)
    t = time.time()
    data = flasher.flash_read(args.address, args.size, not args.no_progress)
    t = time.time() - t
    print('\rRead %d bytes at 0x%x in %.1f seconds (%.1f kbit/s)...'
          % (len(data), args.address, t, len(data) / t * 8 / 1000))
    open(args.filename, 'wb').write(data)


def _verify_flash(flasher, args, flash_params=None):
    differences = False
    for address, argfile in args.addr_filename:
        image = argfile.read()
        argfile.seek(0)  # rewind in case we need it again
        if address == 0 and (image[0] == b'\xe9' or image[0] == 0xE9) and flash_params is not None:
            image = image[0:2] + flash_params + image[4:]

        image_size = len(image)
        print('Verifying 0x%x (%d) bytes @ 0x%08x in flash against %s...' % (image_size, image_size, address, argfile.name))
        # Try digest first, only read if there are differences.
        digest, _ = flasher.flash_digest(address, image_size)
        digest = hexify(digest).upper()
        expected_digest = hashlib.md5(image).hexdigest().upper()

        if digest == expected_digest:
            print('-- verify OK (digest matched)')
            continue
        else:
            differences = True
            if getattr(args, 'diff', 'no') != 'yes':
                print('-- verify FAILED (digest mismatch)')
                continue

        flash = flasher.flash_read(address, image_size)
        assert flash != image
        diff = [i for i in range(image_size) if flash[i] != image[i]]
        print('-- verify FAILED: %d differences, first @ 0x%08x' % (len(diff), address + diff[0]))
        for d in diff:
            print('   %08x %02x %02x') % (address + d, ord(flash[d]), ord(image[d]))
    if differences:
        raise FatalError("Verify failed.")


def verify_flash(esp, args, flash_params=None):
    flasher = CesantaFlasher(esp)
    _verify_flash(flasher, args, flash_params)


def version(args):
    print(__version__)

#
# End of operations functions
#


def main():
    parser = argparse.ArgumentParser(description='esptool.py v%s - ESP8266 ROM Bootloader Utility' % __version__, prog='esptool')

    parser.add_argument(
        '--port', '-p',
        help='Serial port device',
        default=os.environ.get('ESPTOOL_PORT', '/dev/ttyUSB0'))

    parser.add_argument(
        '--baud', '-b',
        help='Serial port baud rate used when flashing/reading',
        type=arg_auto_int,
        default=os.environ.get('ESPTOOL_BAUD', ESPROM.ESP_ROM_BAUD))

    subparsers = parser.add_subparsers(
        dest='operation',
        help='Run esptool {command} -h for additional help')

    parser_load_ram = subparsers.add_parser(
        'load_ram',
        help='Download an image to RAM and execute')
    parser_load_ram.add_argument('filename', help='Firmware image')

    parser_dump_mem = subparsers.add_parser(
        'dump_mem',
        help='Dump arbitrary memory to disk')
    parser_dump_mem.add_argument('address', help='Base address', type=arg_auto_int)
    parser_dump_mem.add_argument('size', help='Size of region to dump', type=arg_auto_int)
    parser_dump_mem.add_argument('filename', help='Name of binary dump')

    parser_read_mem = subparsers.add_parser(
        'read_mem',
        help='Read arbitrary memory location')
    parser_read_mem.add_argument('address', help='Address to read', type=arg_auto_int)

    parser_write_mem = subparsers.add_parser(
        'write_mem',
        help='Read-modify-write to arbitrary memory location')
    parser_write_mem.add_argument('address', help='Address to write', type=arg_auto_int)
    parser_write_mem.add_argument('value', help='Value', type=arg_auto_int)
    parser_write_mem.add_argument('mask', help='Mask of bits to write', type=arg_auto_int)

    def add_spi_flash_subparsers(parent, auto_detect=False):
        """ Add common parser arguments for SPI flash properties """
        parent.add_argument('--flash_freq', '-ff', help='SPI Flash frequency',
                            choices=['40m', '26m', '20m', '80m'],
                            default=os.environ.get('ESPTOOL_FF', '40m'))
        parent.add_argument('--flash_mode', '-fm', help='SPI Flash mode',
                            choices=['qio', 'qout', 'dio', 'dout'],
                            default=os.environ.get('ESPTOOL_FM', 'qio'))
        choices = ['4m', '2m', '8m', '16m', '32m', '16m-c1', '32m-c1', '32m-c2']
        default = '4m'
        if auto_detect:
            default = 'detect'
            choices.insert(0, 'detect')
        parent.add_argument('--flash_size', '-fs', help='SPI Flash size in Mbit', type=str.lower,
                            choices=choices,
                            default=os.environ.get('ESPTOOL_FS', default))

    parser_write_flash = subparsers.add_parser(
        'write_flash',
        help='Write a binary blob to flash')
    parser_write_flash.add_argument('addr_filename', metavar='<address> <filename>', help='Address followed by binary filename, separated by space',
                                    action=AddrFilenamePairAction)
    add_spi_flash_subparsers(parser_write_flash, auto_detect=True)
    parser_write_flash.add_argument('--no-progress', '-p', help='Suppress progress output', action="store_true")
    parser_write_flash.add_argument('--verify', help='Verify just-written data (only necessary if very cautious, data is already CRCed', action='store_true')

    subparsers.add_parser(
        'run',
        help='Run application code in flash')

    parser_image_info = subparsers.add_parser(
        'image_info',
        help='Dump headers from an application image')
    parser_image_info.add_argument('filename', help='Image file to parse')

    parser_make_image = subparsers.add_parser(
        'make_image',
        help='Create an application image from binary files')
    parser_make_image.add_argument('output', help='Output image file')
    parser_make_image.add_argument('--segfile', '-f', action='append', help='Segment input file')
    parser_make_image.add_argument('--segaddr', '-a', action='append', help='Segment base address', type=arg_auto_int)
    parser_make_image.add_argument('--entrypoint', '-e', help='Address of entry point', type=arg_auto_int, default=0)

    parser_elf2image = subparsers.add_parser(
        'elf2image',
        help='Create an application image from ELF file')
    parser_elf2image.add_argument('input', help='Input ELF file')
    parser_elf2image.add_argument('--output', '-o', help='Output filename prefix (for version 1 image), or filename (for version 2 single image)', type=str)
    parser_elf2image.add_argument('--version', '-e', help='Output image version', choices=['1','2'], default='1')
    add_spi_flash_subparsers(parser_elf2image)

    subparsers.add_parser(
        'read_mac',
        help='Read MAC address from OTP ROM')

    subparsers.add_parser(
        'chip_id',
        help='Read Chip ID from OTP ROM')

    subparsers.add_parser(
        'flash_id',
        help='Read SPI flash manufacturer and device ID')

    parser_read_flash = subparsers.add_parser(
        'read_flash',
        help='Read SPI flash content')
    parser_read_flash.add_argument('address', help='Start address', type=arg_auto_int)
    parser_read_flash.add_argument('size', help='Size of region to dump', type=arg_auto_int)
    parser_read_flash.add_argument('filename', help='Name of binary dump')
    parser_read_flash.add_argument('--no-progress', '-p', help='Suppress progress output', action="store_true")

    parser_verify_flash = subparsers.add_parser(
        'verify_flash',
        help='Verify a binary blob against flash')
    parser_verify_flash.add_argument('addr_filename', help='Address and binary file to verify there, separated by space',
                                     action=AddrFilenamePairAction)
    parser_verify_flash.add_argument('--diff', '-d', help='Show differences',
                                     choices=['no', 'yes'], default='no')

    subparsers.add_parser(
        'erase_flash',
        help='Perform Chip Erase on SPI flash')

    subparsers.add_parser(
        'version', help='Print esptool version')

    # internal sanity check - every operation matches a module function of the same name
    for operation in subparsers.choices.keys():
        assert operation in globals(), "%s should be a module function" % operation

    args = parser.parse_args()

    print('esptool.py v%s' % __version__)

    # operation function can take 1 arg (args), 2 args (esp, arg)
    # or be a member function of the ESPROM class.

    if args.operation is None:
        parser.print_help()
        sys.exit(1)

    operation_func = globals()[args.operation]
    operation_args,_,_,_ = inspect.getargspec(operation_func)
    if operation_args[0] == 'esp':  # operation function takes an ESPROM connection object
        initial_baud = min(ESPROM.ESP_ROM_BAUD, args.baud)  # don't sync faster than the default baud rate
        esp = ESPROM(args.port, initial_baud)
        esp.connect()
        operation_func(esp, args)
    else:
        operation_func(args)


class AddrFilenamePairAction(argparse.Action):
    """ Custom parser class for the address/filename pairs passed as arguments """
    def __init__(self, option_strings, dest, nargs='+', **kwargs):
        super(AddrFilenamePairAction, self).__init__(option_strings, dest, nargs, **kwargs)

    def __call__(self, parser, namespace, values, option_string=None):
        # validate pair arguments
        pairs = []
        for i in range(0,len(values),2):
            try:
                address = int(values[i],0)
            except ValueError as e:
                raise argparse.ArgumentError(self,'Address "%s" must be a number' % values[i])
            try:
                argfile = open(values[i + 1], 'rb')
            except IOError as e:
                raise argparse.ArgumentError(self, e)
            except IndexError:
                raise argparse.ArgumentError(self,'Must be pairs of an address and the binary filename to write there')
            pairs.append((address, argfile))
        setattr(namespace, self.dest, pairs)

# This is "wrapped" stub_flasher.c, to  be loaded using run_stub.
_CESANTA_FLASHER_STUB = """\
{"code_start": 1074790404, "code": "080000601C000060000000601000006031FCFF71FCFF\
81FCFFC02000680332D218C020004807404074DCC48608005823C0200098081BA5A9239245005803\
1B555903582337350129230B446604DFC6F3FF21EEFFC0200069020DF0000000010078480040004A\
0040B449004012C1F0C921D911E901DD0209312020B4ED033C2C56C2073020B43C3C56420701F5FF\
C000003C4C569206CD0EEADD860300202C4101F1FFC0000056A204C2DCF0C02DC0CC6CCAE2D1EAFF\
0606002030F456D3FD86FBFF00002020F501E8FFC00000EC82D0CCC0C02EC0C73DEB2ADC46030020\
2C4101E1FFC00000DC42C2DCF0C02DC056BCFEC602003C5C8601003C6C4600003C7C08312D0CD811\
C821E80112C1100DF0000C180000140010400C0000607418000064180000801800008C1800008418\
0000881800009018000018980040880F0040A80F0040349800404C4A0040740F0040800F0040980F\
00400099004012C1E091F5FFC961CD0221EFFFE941F9310971D9519011C01A223902E2D1180C0222\
6E1D21E4FF31E9FF2AF11A332D0F42630001EAFFC00000C030B43C2256A31621E1FF1A2228022030\
B43C3256B31501ADFFC00000DD023C4256ED1431D6FF4D010C52D90E192E126E0101DDFFC0000021\
D2FF32A101C020004802303420C0200039022C0201D7FFC00000463300000031CDFF1A333803D023\
C03199FF27B31ADC7F31CBFF1A3328030198FFC0000056C20E2193FF2ADD060E000031C6FF1A3328\
030191FFC0000056820DD2DD10460800000021BEFF1A2228029CE231BCFFC020F51A33290331BBFF\
C02C411A332903C0F0F4222E1D22D204273D9332A3FFC02000280E27B3F721ABFF381E1A2242A400\
01B5FFC00000381E2D0C42A40001B3FFC0000056120801B2FFC00000C02000280EC2DC0422D2FCC0\
2000290E01ADFFC00000222E1D22D204226E1D281E22D204E7B204291E860000126E012198FF32A0\
042A21C54C003198FF222E1D1A33380337B202C6D6FF2C02019FFFC000002191FF318CFF1A223A31\
019CFFC00000218DFF1C031A22C549000C02060300003C528601003C624600003C72918BFF9A1108\
71C861D851E841F83112C1200DF00010000068100000581000007010000074100000781000007C10\
0000801000001C4B0040803C004091FDFF12C1E061F7FFC961E941F9310971D9519011C01A662906\
21F3FFC2D1101A22390231F2FF0C0F1A33590331EAFFF26C1AED045C2247B3028636002D0C016DFF\
C0000021E5FF41EAFF2A611A4469040622000021E4FF1A222802F0D2C0D7BE01DD0E31E0FF4D0D1A\
3328033D0101E2FFC00000561209D03D2010212001DFFFC000004D0D2D0C3D01015DFFC0000041D5\
FFDAFF1A444804D0648041D2FF1A4462640061D1FF106680622600673F1331D0FF10338028030C43\
853A002642164613000041CAFF222C1A1A444804202FC047328006F6FF222C1A273F3861C2FF222C\
1A1A6668066732B921BDFF3D0C1022800148FFC0000021BAFF1C031A2201BFFFC000000C02460300\
5C3206020000005C424600005C5291B7FF9A110871C861D851E841F83112C1200DF0B0100000C010\
0000D010000012C1E091FEFFC961D951E9410971F931CD039011C0ED02DD0431A1FF9C1422A06247\
B302062D0021F4FF1A22490286010021F1FF1A223902219CFF2AF12D0F011FFFC00000461C0022D1\
10011CFFC0000021E9FFFD0C1A222802C7B20621E6FF1A22F8022D0E3D014D0F0195FFC000008C52\
22A063C6180000218BFF3D01102280F04F200111FFC00000AC7D22D1103D014D0F010DFFC0000021\
D6FF32D110102280010EFFC0000021D3FF1C031A220185FFC00000FAEEF0CCC056ACF821CDFF317A\
FF1A223A310105FFC0000021C9FF1C031A22017CFFC000002D0C91C8FF9A110871C861D851E841F8\
3112C1200DF0000200600000001040020060FFFFFF0012C1E00C02290131FAFF21FAFF026107C961\
C02000226300C02000C80320CC10564CFF21F5FFC02000380221F4FF20231029010C432D010163FF\
C0000008712D0CC86112C1200DF00080FE3F8449004012C1D0C9A109B17CFC22C1110C13C51C0026\
1202463000220111C24110B68202462B0031F5FF3022A02802A002002D011C03851A0066820A2801\
32210105A6FF0607003C12C60500000010212032A01085180066A20F2221003811482105B3FF2241\
10861A004C1206FDFF2D011C03C5160066B20E280138114821583185CFFF06F7FF005C1286F5FF00\
10212032A01085140066A20D2221003811482105E1FF06EFFF0022A06146EDFF45F0FFC6EBFF0000\
01D2FFC0000006E9FF000C022241100C1322C110C50F00220111060600000022C1100C13C50E0022\
011132C2FA303074B6230206C8FF08B1C8A112C1300DF0000000000010404F484149007519031027\
000000110040A8100040BC0F0040583F0040CC2E00401CE20040D83900408000004021F4FF12C1E0\
C961C80221F2FF097129010C02D951C91101F4FFC0000001F3FFC00000AC2C22A3E801F2FFC00000\
21EAFFC031412A233D0C01EFFFC000003D0222A00001EDFFC00000C1E4FF2D0C01E8FFC000002D01\
32A004450400C5E7FFDD022D0C01E3FFC00000666D1F4B2131DCFF4600004B22C0200048023794F5\
31D9FFC0200039023DF08601000001DCFFC000000871C861D85112C1200DF000000012C1F0026103\
01EAFEC00000083112C1100DF000643B004012C1D0E98109B1C9A1D991F97129013911E2A0C001FA\
FFC00000CD02E792F40C0DE2A0C0F2A0DB860D00000001F4FFC00000204220E71240F7921C226102\
01EFFFC0000052A0DC482157120952A0DD571205460500004D0C3801DA234242001BDD3811379DC5\
C6000000000C0DC2A0C001E3FFC00000C792F608B12D0DC8A1D891E881F87112C1300DF00000", "\
entry": 1074792180, "num_params": 1, "params_start": 1074790400, "data": "FE0510\
401A0610403B0610405A0610407A061040820610408C0610408C061040", "data_start": 10736\
43520}
"""

if __name__ == '__main__':
    try:
        main()
    except FatalError as e:
        print('\nA fatal error occurred: %s' % e)
        sys.exit(2)<|MERGE_RESOLUTION|>--- conflicted
+++ resolved
@@ -156,7 +156,7 @@
                     self._port.timeout = 5
                     return
                 except Exception as e:
-                    print("Couldn't connect. [%s; %s]. Retrying..." % (type(e), str(e)))
+                    print("Couldn't connect. [%s; %s]. Retrying..." % (type(e), str(e)))  # not sure about this
                     time.sleep(0.05)
         raise FatalError('Failed to connect to ESP8266')
 
@@ -864,10 +864,10 @@
         size_id = flash_id >> 16
         args.flash_size = {18: '2m', 19: '4m', 20: '8m', 21: '16m', 22: '32m'}.get(size_id)
         if args.flash_size is None:
-            print 'Warning: Could not auto-detect Flash size (FlashID=0x%x, SizeID=0x%x), defaulting to 4m' % (flash_id, size_id)
+            print('Warning: Could not auto-detect Flash size (FlashID=0x%x, SizeID=0x%x), defaulting to 4m' % (flash_id, size_id))
             args.flash_size = '4m'
         else:
-            print 'Auto-detected Flash size:', args.flash_size
+            print('Auto-detected Flash size:', args.flash_size)
 
 
 def write_flash(esp, args):
@@ -983,17 +983,12 @@
 
 
 def erase_flash(esp, args):
-<<<<<<< HEAD
     flasher = CesantaFlasher(esp, args.baud)
-    print 'Erasing flash (this may take a while)...'
+    print('Erasing flash (this may take a while)...')
     t = time.time()
     flasher.flash_erase_chip()
     t = time.time() - t
-    print 'Erase took %.1f seconds' % t
-=======
-    print('Erasing flash (this may take a while)...')
-    esp.flash_erase()
->>>>>>> 79d61cbd
+    print('Erase took %.1f seconds' % t)
 
 
 def run(esp, args):
@@ -1002,14 +997,9 @@
 
 def flash_id(esp, args):
     flash_id = esp.flash_id()
-<<<<<<< HEAD
     esp.flash_finish(False)
-    print 'Manufacturer: %02x' % (flash_id & 0xff)
-    print 'Device: %02x%02x' % ((flash_id >> 8) & 0xff, (flash_id >> 16) & 0xff)
-=======
     print('Manufacturer: %02x' % (flash_id & 0xff))
     print('Device: %02x%02x' % ((flash_id >> 8) & 0xff, (flash_id >> 16) & 0xff))
->>>>>>> 79d61cbd
 
 
 def read_flash(esp, args):
@@ -1244,6 +1234,7 @@
                 raise argparse.ArgumentError(self,'Must be pairs of an address and the binary filename to write there')
             pairs.append((address, argfile))
         setattr(namespace, self.dest, pairs)
+
 
 # This is "wrapped" stub_flasher.c, to  be loaded using run_stub.
 _CESANTA_FLASHER_STUB = """\
