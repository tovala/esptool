#!/usr/bin/env python
# NB: Before sending a PR to change the above line to '#!/usr/bin/env python2', please read https://github.com/espressif/esptool/issues/21
#
<<<<<<< HEAD
# ESP8266 & ESP32 ROM Bootloader Utility
# https://github.com/themadinventor/esptool
#
# Copyright (C) 2014-2016 Fredrik Ahlberg, Angus Gratton, Espressif Systems (Shanghai) PTE LTD, other contributors as noted.
=======
# ESP8266 ROM Bootloader Utility
# https://github.com/espressif/esptool
#
# Copyright (C) 2014-2016 Fredrik Ahlberg, Angus Gratton, Espressif Systems, other contributors as noted.
>>>>>>> c1c1ac56
#
# This program is free software; you can redistribute it and/or modify it under
# the terms of the GNU General Public License as published by the Free Software
# Foundation; either version 2 of the License, or (at your option) any later version.
#
# This program is distributed in the hope that it will be useful, but WITHOUT
# ANY WARRANTY; without even the implied warranty of MERCHANTABILITY or FITNESS
# FOR A PARTICULAR PURPOSE. See the GNU General Public License for more details.
#
# You should have received a copy of the GNU General Public License along with
# this program; if not, write to the Free Software Foundation, Inc., 51 Franklin
# Street, Fifth Floor, Boston, MA 02110-1301 USA.

import argparse
import hashlib
import inspect
import os
import serial
import struct
import sys
import time
import base64
import zlib
import shlex

__version__ = "2.0-dev"

<<<<<<< HEAD
=======
__version__ = "1.3-dev"
>>>>>>> c1c1ac56

MAX_UINT32 = 0xffffffff
MAX_UINT24 = 0xffffff


def check_supported_function(func, check_func):
    """
    Decorator implementation that wraps a check around an ESPLoader
    bootloader function to check if it's supported.

    This is used to capture the multidimensional differences in
    functionality between the ESP8266 & ESP32 ROM loaders, and the
    software stub that runs on both. Not possible to do this cleanly
    via inheritance alone.
    """
    def inner(*args, **kwargs):
        obj = args[0]
        if check_func(obj):
            return func(*args, **kwargs)
        else:
            raise NotImplementedInROMError(obj, func)
    return inner


def stub_function_only(func):
    """ Attribute for a function only supported in the software stub loader """
    return check_supported_function(func, lambda o: o.IS_STUB)


def stub_and_esp32_function_only(func):
    """ Attribute for a function only supported by software stubs or ESP32 ROM """
    return check_supported_function(func, lambda o: o.IS_STUB or o.CHIP_NAME == "ESP32")


def esp8266_function_only(func):
    """ Attribute for a function only supported on ESP8266 """
    return check_supported_function(func, lambda o: o.CHIP_NAME == "ESP8266")


class ESPLoader(object):
    """ Base class providing access to ESP ROM & softtware stub bootloaders.
    Subclasses provide ESP8266 & ESP32 specific functionality.

    Don't instantiate this base class directly, either instantiate a subclass or
    call ESPLoader.detect_chip() which will interrogate the chip and return the
    appropriate subclass instance.

    """
    CHIP_NAME = "Espressif device"
    IS_STUB = False

    DEFAULT_PORT = "/dev/ttyUSB0"

    # Commands supported by ESP8266 ROM bootloader
    ESP_FLASH_BEGIN = 0x02
    ESP_FLASH_DATA  = 0x03
    ESP_FLASH_END   = 0x04
    ESP_MEM_BEGIN   = 0x05
    ESP_MEM_END     = 0x06
    ESP_MEM_DATA    = 0x07
    ESP_SYNC        = 0x08
    ESP_WRITE_REG   = 0x09
    ESP_READ_REG    = 0x0a

    # Some comands supported by ESP32 ROM bootloader (or -8266 w/ stub)
    ESP_SPI_SET_PARAMS = 0x0B
    ESP_SPI_ATTACH     = 0x0D
    ESP_CHANGE_BAUDRATE = 0x0F
    ESP_FLASH_DEFL_BEGIN = 0x10
    ESP_FLASH_DEFL_DATA  = 0x11
    ESP_FLASH_DEFL_END   = 0x12
    ESP_SPI_FLASH_MD5    = 0x13

    # Some commands supported by stub only
    ESP_ERASE_FLASH = 0xD0
    ESP_ERASE_REGION = 0xD1
    ESP_READ_FLASH = 0xD2
    ESP_GET_FLASH_ID = 0xD3

    # Maximum block sized for RAM and Flash writes, respectively.
    ESP_RAM_BLOCK   = 0x1800

    FLASH_WRITE_SIZE = 0x400

    # Default baudrate. The ROM auto-bauds, so we can use more or less whatever we want.
    ESP_ROM_BAUD    = 115200

    # First byte of the application image
    ESP_IMAGE_MAGIC = 0xe9

    # Initial state for the checksum routine
    ESP_CHECKSUM_MAGIC = 0xef

    # Flash sector size, minimum unit of erase.
    FLASH_SECTOR_SIZE = 0x1000

    UART_DATA_REG_ADDR = 0x60000078

    # Memory addresses
    IROM_MAP_START = 0x40200000
    IROM_MAP_END = 0x40300000

    # The number of bytes in the UART response that signify command status
    STATUS_BYTES_LENGTH = 2

<<<<<<< HEAD
    def __init__(self, port=DEFAULT_PORT, baud=ESP_ROM_BAUD, do_connect=True):
        """Base constructor for ESPLoader bootloader interaction

        Don't call this constructor, either instantiate ESP8266ROM
        or ESP32ROM, or use ESPLoader.detect_chip().

        This base class has all of the instance methods for bootloader
        functionality supported across various chips & stub
        loaders. Subclasses replace the functions they don't support
        with ones which throw NotImplementedInROMError().

        """
        if isinstance(port, serial.Serial):
            self._port = port
        else:
            self._port = serial.Serial(port)
=======
    def __init__(self, port=0, baud=ESP_ROM_BAUD):
        self._port = serial.serial_for_url(port)
>>>>>>> c1c1ac56
        self._slip_reader = slip_reader(self._port)
        # setting baud rate in a separate step is a workaround for
        # CH341 driver on some Linux versions (this opens at 9600 then
        # sets), shouldn't matter for other platforms/drivers. See
        # https://github.com/espressif/esptool/issues/44#issuecomment-107094446
        self._port.baudrate = baud
        if do_connect:
            self.connect()

    @staticmethod
    def detect_chip(port=DEFAULT_PORT, baud=ESP_ROM_BAUD):
        """Use serial access to detect the chip type.

        We use the UART's datecode register for this, it's mapped at
        the same address on ESP8266 & ESP32 so we can use one
        memory read and compare to the datecode register for each chip
        type.

        """
        detect_port = ESPLoader(port, baud, True)
        sys.stdout.write('Detecting chip type... ')
        date_reg = detect_port.read_reg(ESPLoader.UART_DATA_REG_ADDR)

        for cls in [ESP8266ROM, ESP32ROM]:
            if date_reg == cls.DATE_REG_VALUE:
                # don't connect a second time
                inst = cls(detect_port._port, baud, False)
                print '%s' % inst.CHIP_NAME
                return inst
        print ''
        raise FatalError("Unexpected UART datecode value 0x%08x. Failed to autodetect chip type." % date_reg)

    """ Read a SLIP packet from the serial port """
    def read(self):
        r = self._slip_reader.next()
        return r

    """ Write bytes to the serial port while performing SLIP escaping """
    def write(self, packet):
        buf = '\xc0' \
              + (packet.replace('\xdb','\xdb\xdd').replace('\xc0','\xdb\xdc')) \
              + '\xc0'
        self._port.write(buf)

    """ Calculate checksum of a blob, as it is defined by the ROM """
    @staticmethod
    def checksum(data, state=ESP_CHECKSUM_MAGIC):
        for b in data:
            state ^= ord(b)
        return state

    """ Send a request and read the response """
    def command(self, op=None, data="", chk=0):
        if op is not None:
            pkt = struct.pack('<BBHI', 0x00, op, len(data), chk) + data
            self.write(pkt)

        # tries to get a response until that response has the
        # same operation as the request or a retries limit has
        # exceeded. This is needed for some esp8266s that
        # reply with more sync responses than expected.
        for retry in xrange(100):
            p = self.read()
            if len(p) < 8:
                continue
            (resp, op_ret, len_ret, val) = struct.unpack('<BBHI', p[:8])
            if resp != 1:
                continue
            data = p[8:]
            if op is None or op_ret == op:
                return val, data

        raise FatalError("Response doesn't match request")

    def check_command(self, op_description, op=None, data="", chk=0):
        """
        Execute a command with 'command', check the result code and throw an appropriate
        FatalError if it fails.

        Returns the "result" of a successful command.
        """
        val, data = self.command(op, data, chk)

        # things are a bit weird here, bear with us

        # the status bytes are the last 2/4 bytes in the data (depending on chip)
        if len(data) < self.STATUS_BYTES_LENGTH:
            raise FatalError("Failed to %s. Only got %d byte status response." % (op_description, len(data)))
        status_bytes = data[-self.STATUS_BYTES_LENGTH:]
        # we only care if the first one is non-zero. If it is, the second byte is a reason.
        if status_bytes[0] != '\0':
            raise FatalError.WithResult('Failed to %s' % op_description, status_bytes)

        # if we had more data than just the status bytes, return it as the result
        # (this is used by the md5sum command, maybe other commands?)
        if len(data) > self.STATUS_BYTES_LENGTH:
            return data[:-self.STATUS_BYTES_LENGTH]
        else:  # otherwise, just return the 'val' field which comes from the reply header (this is used by read_reg)
            return val

    def flush_input(self):
        self._port.flushInput()
        self._slip_reader = slip_reader(self._port)

    def sync(self):
        """ Perform a connection test """
        self.command(self.ESP_SYNC, '\x07\x07\x12\x20' + 32 * '\x55')
        for i in xrange(7):
            self.command()

    def connect(self):
        """ Try connecting repeatedly until successful, or giving up """
        print 'Connecting...'

        for _ in xrange(10):
            # issue reset-to-bootloader:
            # RTS = either CH_PD or nRESET (both active low = chip in reset)
            # DTR = GPIO0 (active low = boot to flasher)
            self._port.setDTR(False)
            self._port.setRTS(True)
            time.sleep(0.05)
            self._port.setDTR(True)
            self._port.setRTS(False)
            time.sleep(0.05)
            self._port.setDTR(False)

            self._port.timeout = 0.1
            last_exception = None
            for _ in xrange(4):
                try:
                    self.flush_input()
                    self._port.flushOutput()
                    self.sync()
                    self._port.timeout = 5
                    return
                except FatalError as e:
                    last_exception = e
                    time.sleep(0.05)
        raise FatalError('Failed to connect to %s: %s' % (self.CHIP_NAME, last_exception))

    """ Read memory address in target """
    def read_reg(self, addr):
        # we don't call check_command here because read_reg() function is called
        # when detecting chip type, and the way we check for success (STATUS_BYTES_LENGTH) is different
        # for different chip types (!)
        val, data = self.command(self.ESP_READ_REG, struct.pack('<I', addr))
        if data[0] != '\0':
            raise FatalError.WithResult("Failed to read register address %08x" % addr, data)
        return val

    """ Write to memory address in target """
    def write_reg(self, addr, value, mask=0xFFFFFFFF, delay_us=0):
        return self.check_command("write target memory", self.ESP_WRITE_REG,
                                  struct.pack('<IIII', addr, value, mask, delay_us))

    """ Start downloading an application image to RAM """
    def mem_begin(self, size, blocks, blocksize, offset):
        return self.check_command("enter RAM download mode", self.ESP_MEM_BEGIN,
                                  struct.pack('<IIII', size, blocks, blocksize, offset))

    """ Send a block of an image to RAM """
    def mem_block(self, data, seq):
        return self.check_command("write to target RAM", self.ESP_MEM_DATA,
                                  struct.pack('<IIII', len(data), seq, 0, 0) + data,
                                  self.checksum(data))

    """ Leave download mode and run the application """
    def mem_finish(self, entrypoint=0):
        return self.check_command("leave RAM download mode", self.ESP_MEM_END,
                                  struct.pack('<II', int(entrypoint == 0), entrypoint))

    """ Start downloading to Flash (performs an erase)

    Returns number of blocks (of size self.FLASH_WRITE_SIZE) to write.
    """
    def flash_begin(self, size, offset):
        old_tmo = self._port.timeout
        num_blocks = (size + self.FLASH_WRITE_SIZE - 1) / self.FLASH_WRITE_SIZE
        erase_size = self.get_erase_size(offset, size)

        self._port.timeout = 20
        t = time.time()
        self.check_command("enter Flash download mode", self.ESP_FLASH_BEGIN,
                           struct.pack('<IIII', erase_size, num_blocks, self.FLASH_WRITE_SIZE, offset))
        if size != 0 and not self.IS_STUB:
            print "Took %.2fs to erase flash block" % (time.time() - t)
        self._port.timeout = old_tmo
        return num_blocks

    """ Write block to flash """
    def flash_block(self, data, seq):
        self.check_command("write to target Flash after seq %d" % seq,
                           self.ESP_FLASH_DATA,
                           struct.pack('<IIII', len(data), seq, 0, 0) + data,
                           self.checksum(data))

    """ Leave flash mode and run/reboot """
    def flash_finish(self, reboot=False):
        pkt = struct.pack('<I', int(not reboot))
        self.check_command("leave Flash mode", self.ESP_FLASH_END, pkt)

    """ Run application code in flash """
    def run(self, reboot=False):
        # Fake flash begin immediately followed by flash end
        self.flash_begin(0, 0)
        self.flash_finish(reboot)

    """ Read SPI flash manufacturer and device id """
    def flash_id(self):
        SPIFLASH_RDID = 0x9F
        return self.run_spiflash_command(SPIFLASH_RDID, b"", 24)

    def parse_flash_size_arg(self, arg):
        try:
            return self.FLASH_SIZES[arg]
        except KeyError:
            raise FatalError("Flash size '%s' is not supported by this chip type. Supported sizes: %s"
                             % (arg, ", ".join(self.FLASH_SIZES.keys())))

    """ Abuse the loader protocol to force flash to be left in write mode """
    @esp8266_function_only
    def flash_unlock_dio(self):
        # Enable flash write mode
        self.flash_begin(0, 0)
        # Reset the chip rather than call flash_finish(), which would have
        # write protected the chip again (why oh why does it do that?!)
        self.mem_begin(0,0,0,0x40100000)
        self.mem_finish(0x40000080)

    def run_stub(self, stub=None):
        if stub is None:
            if self.IS_STUB:
                raise FatalError("Not possible for a stub to load another stub (memory likely to overlap.)")
            stub = self.STUB_CODE

        # Upload
        print "Uploading stub..."
        for field in ['text', 'data']:
            if field in stub:
                offs = stub[field + "_start"]
                length = len(stub[field])
                blocks = (length + self.ESP_RAM_BLOCK - 1) / self.ESP_RAM_BLOCK
                self.mem_begin(length, blocks, self.ESP_RAM_BLOCK, offs)
                for seq in range(blocks):
                    from_offs = seq * self.ESP_RAM_BLOCK
                    to_offs = from_offs + self.ESP_RAM_BLOCK
                    self.mem_block(stub[field][from_offs:to_offs], seq)
        print "Running stub..."
        self.mem_finish(stub['entry'])

        p = self.read()
        if p != 'OHAI':
            raise FatalError("Failed to start stub. Unexpected response: %s" % p)
        print "Stub running..."
        return self.STUB_CLASS(self)

    @stub_and_esp32_function_only
    def flash_defl_begin(self, size, compsize, offset):
        """ Start downloading compressed data to Flash (performs an erase)

        Returns number of blocks (size self.FLASH_WRITE_SIZE) to write.
        """
        old_tmo = self._port.timeout
        num_blocks = (compsize + self.FLASH_WRITE_SIZE - 1) / self.FLASH_WRITE_SIZE
        erase_blocks = (size + self.FLASH_WRITE_SIZE - 1) / self.FLASH_WRITE_SIZE

        self._port.timeout = 20
        t = time.time()
        print "Compressed %d bytes to %d..." % (size, compsize)
        self.check_command("enter compressed flash mode", self.ESP_FLASH_DEFL_BEGIN,
                           struct.pack('<IIII', erase_blocks * self.FLASH_WRITE_SIZE, num_blocks, self.FLASH_WRITE_SIZE, offset))
        if size != 0 and not self.IS_STUB:
            # (stub erases as it writes, but ROM loaders erase on begin)
            print "Took %.2fs to erase flash block" % (time.time() - t)
        self._port.timeout = old_tmo
        return num_blocks

    """ Write block to flash, send compressed """
    @stub_and_esp32_function_only
    def flash_defl_block(self, data, seq):
        self.check_command("write compressed data to flash after seq %d" % seq,
                           self.ESP_FLASH_DEFL_DATA, struct.pack('<IIII', len(data), seq, 0, 0) + data, self.checksum(data))

    """ Leave compressed flash mode and run/reboot """
    @stub_and_esp32_function_only
    def flash_defl_finish(self, reboot=False):
        pkt = struct.pack('<I', int(not reboot))
        self.check_command("leave compressed flash mode", self.ESP_FLASH_DEFL_END, pkt)
        self.in_bootloader = False

    @stub_and_esp32_function_only
    def flash_md5sum(self, addr, size):
        # the MD5 command returns additional bytes in the standard
        # command reply slot
        res = self.check_command('calculate md5sum', self.ESP_SPI_FLASH_MD5, struct.pack('<IIII', addr, size, 0, 0))

        if len(res) == 32:
            return res  # already hex formatted
        elif len(res) == 16:
            return hexify(res).lower()
        else:
            raise FatalError("MD5Sum command returned unexpected result: %r" % res)

    @stub_and_esp32_function_only
    def change_baud(self, baud):
        print "Changing baud rate to %d" % baud
        self.command(self.ESP_CHANGE_BAUDRATE, struct.pack('<II', baud, 0))
        print "Changed."
        self._port.baudrate = baud
        time.sleep(0.05)  # get rid of crap sent during baud rate change
        self.flush_input()

    @stub_function_only
    def erase_flash(self):
        oldtimeout = self._port.timeout
        # depending on flash chip model the erase may take this long (maybe longer!)
        self._port.timeout = 128
        try:
            self.check_command("erase flash", self.ESP_ERASE_FLASH)
        finally:
            self._port.timeout = oldtimeout

    @stub_function_only
    def erase_region(self, offset, size):
        if offset % self.FLASH_SECTOR_SIZE != 0:
            raise FatalError("Offset to erase from must be a multiple of 4096")
        if size % self.FLASH_SECTOR_SIZE != 0:
            raise FatalError("Size of data to erase must be a multiple of 4096")
        self.check_command("erase region", self.ESP_ERASE_REGION, struct.pack('<II', offset, size))

    @stub_function_only
    def read_flash(self, offset, length, progress_fn=None):
        # issue a standard bootloader command to trigger the read
        self.check_command("read flash", self.ESP_READ_FLASH,
                           struct.pack('<IIII',
                                       offset,
                                       length,
                                       self.FLASH_SECTOR_SIZE,
                                       64))
        # now we expect (length / block_size) SLIP frames with the data
        data = ''
        while len(data) < length:
            p = self.read()
            data += p
            self.write(struct.pack('<I', len(data)))
            if progress_fn and (len(data) % 1024 == 0 or len(data) == length):
                progress_fn(len(data), length)
        if progress_fn:
            progress_fn(len(data), length)
        if len(data) > length:
            raise FatalError('Read more than expected')
        digest_frame = self.read()
        if len(digest_frame) != 16:
            raise FatalError('Expected digest, got: %s' % hexify(digest_frame))
        expected_digest = hexify(digest_frame).upper()
        digest = hashlib.md5(data).hexdigest().upper()
        if digest != expected_digest:
            raise FatalError('Digest mismatch: expected %s, got %s' % (expected_digest, digest))
        return data

    def flash_spi_attach(self,is_hspi,is_legacy):
        """Send SPI attach command to enable the SPI flash pins

        ESP8266 ROM does this when you send flash_begin, ESP32 ROM
        has it as a SPI command.
        """
        # last 3 bytes in ESP_SPI_ATTACH argument are reserved values
        arg = struct.pack('<IBBBB', 1 if is_hspi else 0, 1 if is_legacy else 0, 0, 0, 0)
        self.check_command("configure SPI flash pins", ESP32ROM.ESP_SPI_ATTACH, arg)

    def flash_set_parameters(self, size):
        """Tell the ESP bootloader the parameters of the chip

        Corresponds to the "flashchip" data structure that the ROM
        has in RAM.

        'size' is in bytes.

        All other flash parameters are currently hardcoded (on ESP8266
        these are mostly ignored by ROM code, on ESP32 I'm not sure.)
        """
        fl_id = 0
        total_size = size
        block_size = 64 * 1024
        sector_size = 4 * 1024
        page_size = 256
        status_mask = 0xffff
        self.check_command("set SPI params", ESP32ROM.ESP_SPI_SET_PARAMS,
                           struct.pack('<IIIIII', fl_id, total_size, block_size, sector_size, page_size, status_mask))

    def run_spiflash_command(self, spiflash_command, data=b"", read_bits=0):
        """Run an arbitrary SPI flash command.

        This function uses the "USR_COMMAND" functionality in the ESP
        SPI hardware, rather than the precanned commands supported by
        hardware. So the value of spiflash_command is an actual command
        byte, sent over the wire.

        After writing command byte, writes 'data' to MOSI and then
        reads back 'read_bits' of reply on MISO. Result is a number.
        """

        # SPI_USR register flags
        SPI_USR_COMMAND = (1 << 31)
        SPI_USR_MISO    = (1 << 28)
        SPI_USR_MOSI    = (1 << 27)

        # SPI registers, base address differs ESP32 vs 8266
        base = self.SPI_REG_BASE
        SPI_CMD_REG       = base + 0x00
        SPI_USR_REG       = base + 0x1C
        SPI_USR1_REG      = base + 0x20
        SPI_USR2_REG      = base + 0x24
        SPI_W0_REG        = base + self.SPI_W0_OFFS

        # following two registers are ESP32 only
        if self.SPI_HAS_MOSI_DLEN_REG:
            # ESP32 has a more sophisticated wayto set up "user" commands
            def set_data_lengths(mosi_bits, miso_bits):
                SPI_MOSI_DLEN_REG = base + 0x28
                SPI_MISO_DLEN_REG = base + 0x2C
                if mosi_bits > 0:
                    self.write_reg(SPI_MOSI_DLEN_REG, mosi_bits - 1)
                if miso_bits > 0:
                    self.write_reg(SPI_MISO_DLEN_REG, miso_bits - 1)
        else:

            def set_data_lengths(mosi_bits, miso_bits):
                SPI_DATA_LEN_REG = SPI_USR1_REG
                SPI_MOSI_BITLEN_S = 17
                SPI_MISO_BITLEN_S = 8
                mosi_mask = 0 if (mosi_bits == 0) else (mosi_bits - 1)
                miso_mask = 0 if (miso_bits == 0) else (miso_bits - 1)
                self.write_reg(SPI_DATA_LEN_REG,
                               (miso_mask << SPI_MISO_BITLEN_S) | (
                                   mosi_mask << SPI_MOSI_BITLEN_S))

        # SPI peripheral "command" bitmasks for SPI_CMD_REG
        SPI_CMD_USR  = (1 << 18)

        # shift values
        SPI_USR2_DLEN_SHIFT = 28

        if read_bits > 32:
            raise FatalError("Reading more than 32 bits back from a SPI flash operation is unsupported")
        if len(data) > 64:
            raise FatalError("Writing more than 64 bytes of data with one SPI command is unsupported")

        data_bits = len(data) * 8
        flags = SPI_USR_COMMAND
        if read_bits > 0:
            flags |= SPI_USR_MISO
        if data_bits > 0:
            flags |= SPI_USR_MOSI
        set_data_lengths(data_bits, read_bits)
        self.write_reg(SPI_USR_REG, flags)
        self.write_reg(SPI_USR2_REG,
                       (7 << SPI_USR2_DLEN_SHIFT) | spiflash_command)
        if data_bits == 0:
            self.write_reg(SPI_W0_REG, 0)  # clear data register before we read it
        else:
            if len(data) % 4 != 0:  # pad to 32-bit multiple
                data += b'\0' * (4 - (len(data) % 4))
            words = struct.unpack("I" * (len(data) / 4), data)
            next_reg = SPI_W0_REG
            for word in words:
                self.write_reg(next_reg, word)
                next_reg += 4
        self.write_reg(SPI_CMD_REG, SPI_CMD_USR)

        def wait_done():
            for _ in xrange(10):
                if (self.read_reg(SPI_CMD_REG) & SPI_CMD_USR) == 0:
                    return
            raise FatalError("SPI command did not complete in time")
        wait_done()

        status = self.read_reg(SPI_W0_REG)
        return status

    def read_status(self, num_bytes=2):
        """Read up to 24 bits (num_bytes) of SPI flash status register contents
        via RDSR, RDSR2, RDSR3 commands

        Not all SPI flash supports all three commands. The upper 1 or 2
        bytes may be 0xFF.
        """
        SPIFLASH_RDSR  = 0x05
        SPIFLASH_RDSR2 = 0x35
        SPIFLASH_RDSR3 = 0x15

        status = 0
        shift = 0
        for cmd in [SPIFLASH_RDSR, SPIFLASH_RDSR2, SPIFLASH_RDSR3][0:num_bytes]:
            status += self.run_spiflash_command(cmd, read_bits=8) << shift
            shift += 8
        return status

    def write_status(self, new_status, num_bytes=2, set_non_volatile=False):
        """Write up to 24 bits (num_bytes) of new status register

        num_bytes can be 1, 2 or 3.

        Not all flash supports the additional commands to write the
        second and third byte of the status register. When writing 2
        bytes, esptool also sends a 16-byte WRSR command (as some
        flash types use this instead of WRSR2.)

        If the set_non_volatile flag is set, non-volatile bits will
        be set as well as volatile ones (WREN used instead of WEVSR).

        """
        SPIFLASH_WRSR = 0x01
        SPIFLASH_WRSR2 = 0x31
        SPIFLASH_WRSR3 = 0x11
        SPIFLASH_WEVSR = 0x50
        SPIFLASH_WREN = 0x06
        SPIFLASH_WRDI = 0x04

        enable_cmd = SPIFLASH_WREN if set_non_volatile else SPIFLASH_WEVSR

        # try using a 16-bit WRSR (not supported by all chips)
        # this may be redundant, but shouldn't hurt
        if num_bytes == 2:
            self.run_spiflash_command(enable_cmd)
            self.run_spiflash_command(SPIFLASH_WRSR, struct.pack("<H", new_status))

        # also try using individual commands (also not supported by all chips for num_bytes 2 & 3)
        for cmd in [SPIFLASH_WRSR, SPIFLASH_WRSR2, SPIFLASH_WRSR3][0:num_bytes]:
            self.run_spiflash_command(enable_cmd)
            self.run_spiflash_command(cmd, struct.pack("B", new_status & 0xFF))
            new_status >>= 8

        self.run_spiflash_command(SPIFLASH_WRDI)


class ESP8266ROM(ESPLoader):
    """ Access class for ESP8266 ROM bootloader
    """
    CHIP_NAME = "ESP8266"
    IS_STUB = False

    DATE_REG_VALUE = 0x00062000

    # OTP ROM addresses
    ESP_OTP_MAC0    = 0x3ff00050
    ESP_OTP_MAC1    = 0x3ff00054
    ESP_OTP_MAC3    = 0x3ff0005c

    SPI_REG_BASE    = 0x60000200
    SPI_W0_OFFS     = 0x40
    SPI_HAS_MOSI_DLEN_REG = False

    FLASH_SIZES = {
        '512KB':0x00,
        '256KB':0x10,
        '1MB':0x20,
        '2MB':0x30,
        '4MB':0x40,
        '2MB-c1': 0x50,
        '4MB-c1':0x60,
        '4MB-c2':0x70}

    def flash_spi_attach(self, is_spi, is_legacy):
        pass  # not implemented in ROM, but OK to silently skip

    def flash_set_parameters(self, size):
        pass  # not implemented in ROM, but OK to silently skip

    def chip_id(self):
        """ Read Chip ID from OTP ROM - see http://esp8266-re.foogod.com/wiki/System_get_chip_id_%28IoT_RTOS_SDK_0.9.9%29 """
        id0 = self.read_reg(self.ESP_OTP_MAC0)
        id1 = self.read_reg(self.ESP_OTP_MAC1)
        return (id0 >> 24) | ((id1 & MAX_UINT24) << 8)

    def read_mac(self):
        """ Read MAC from OTP ROM """
        mac0 = self.read_reg(self.ESP_OTP_MAC0)
        mac1 = self.read_reg(self.ESP_OTP_MAC1)
        mac3 = self.read_reg(self.ESP_OTP_MAC3)
        if (mac3 != 0):
            oui = ((mac3 >> 16) & 0xff, (mac3 >> 8) & 0xff, mac3 & 0xff)
        elif ((mac1 >> 16) & 0xff) == 0:
            oui = (0x18, 0xfe, 0x34)
        elif ((mac1 >> 16) & 0xff) == 1:
            oui = (0xac, 0xd0, 0x74)
        else:
            raise FatalError("Unknown OUI")
        return oui + ((mac1 >> 8) & 0xff, mac1 & 0xff, (mac0 >> 24) & 0xff)

    def get_erase_size(self, offset, size):
        """ Calculate an erase size given a specific size in bytes.

<<<<<<< HEAD
        Provides a workaround for the bootloader erase bug."""
=======
    """ Read SPI flash manufacturer and device id """
    def flash_id(self):
        self.flash_begin(0, 0)
        self.write_reg(0x60000240, 0x0, 0xffffffff)
        self.write_reg(0x60000200, 0x10000000, 0xffffffff)
        flash_id = self.read_reg(0x60000240)
        return flash_id
>>>>>>> c1c1ac56

        sectors_per_block = 16
        sector_size = self.FLASH_SECTOR_SIZE
        num_sectors = (size + sector_size - 1) / sector_size
        start_sector = offset / sector_size

        head_sectors = sectors_per_block - (start_sector % sectors_per_block)
        if num_sectors < head_sectors:
            head_sectors = num_sectors

        if num_sectors < 2 * head_sectors:
            return (num_sectors + 1) / 2 * sector_size
        else:
            return (num_sectors - head_sectors) * sector_size


class ESP8266StubLoader(ESP8266ROM):
    """ Access class for ESP8266 stub loader, runs on top of ROM.
    """
    FLASH_WRITE_SIZE = 0x4000  # matches MAX_WRITE_BLOCK in stub_loader.c
    IS_STUB = True

    def __init__(self, rom_loader):
        self._port = rom_loader._port
        self.flush_input()  # resets _slip_reader

    def get_erase_size(self, offset, size):
        return size  # stub doesn't have same size bug as ROM loader

ESP8266ROM.STUB_CLASS = ESP8266StubLoader


class ESP32ROM(ESPLoader):
    """Access class for ESP32 ROM bootloader

    """
    CHIP_NAME = "ESP32"
    IS_STUB = False

    DATE_REG_VALUE = 0x15122500

    IROM_MAP_START = 0x400d0000
    IROM_MAP_END   = 0x40400000
    DROM_MAP_START = 0x3F400000
    DROM_MAP_END   = 0x3F700000

    # ESP32 uses a 4 byte status reply
    STATUS_BYTES_LENGTH = 4

    SPI_REG_BASE   = 0x60002000
    EFUSE_REG_BASE = 0x6001a000

    SPI_W0_OFFS = 0x80
    SPI_HAS_MOSI_DLEN_REG = True

    FLASH_SIZES = {
        '1MB':0x00,
        '2MB':0x10,
        '4MB':0x20,
        '8MB':0x30,
        '16MB':0x40
    }

    def read_efuse(self, n):
        """ Read the nth word of the ESP3x EFUSE region. """
        return self.read_reg(self.EFUSE_REG_BASE + (4 * n))

    def chip_id(self):
        word16 = self.read_efuse(16)
        word17 = self.read_efuse(17)
        return ((word17 & MAX_UINT24) << 24) | (word16 >> 8) & MAX_UINT24

    def read_mac(self):
        """ Read MAC from EFUSE region """
        word16 = self.read_efuse(16)
        word17 = self.read_efuse(17)
        word18 = self.read_efuse(18)
        word19 = self.read_efuse(19)
        wifi_mac = (((word17 >> 16) & 0xff), ((word17 >> 8) & 0xff), ((word17 >> 0) & 0xff),
                    ((word16 >> 24) & 0xff), ((word16 >> 16) & 0xff), ((word16 >> 8) & 0xff))
        bt_mac = (((word19 >> 16) & 0xff), ((word19 >> 8) & 0xff), ((word19 >> 0) & 0xff),
                  ((word18 >> 24) & 0xff), ((word18 >> 16) & 0xff), ((word18 >> 8) & 0xff))
        return (wifi_mac,bt_mac)

    def get_erase_size(self, offset, size):
        return size


class ESP32StubLoader(ESP32ROM):
    """ Access class for ESP32 stub loader, runs on top of ROM.
    """
    FLASH_WRITE_SIZE = 0x4000  # matches MAX_WRITE_BLOCK in stub_loader.c
    STATUS_BYTES_LENGTH = 2  # same as ESP8266, different to ESP32 ROM
    IS_STUB = True

    def __init__(self, rom_loader):
        self._port = rom_loader._port
        self.flush_input()  # resets _slip_reader

ESP32ROM.STUB_CLASS = ESP32StubLoader


class ESPBOOTLOADER(object):
    """ These are constants related to software ESP bootloader, working with 'v2' image files """

    # First byte of the "v2" application image
    IMAGE_V2_MAGIC = 0xea

    # First 'segment' value in a "v2" application image, appears to be a constant version value?
    IMAGE_V2_SEGMENT = 4


def LoadFirmwareImage(chip, filename):
    """ Load a firmware image. Can be for ESP8266 or ESP32. ESP8266 images will be examined to determine if they are
        original ROM firmware images (ESPFirmwareImage) or "v2" OTA bootloader images.

        Returns a BaseFirmwareImage subclass, either ESPFirmwareImage (v1) or OTAFirmwareImage (v2).
    """
    with open(filename, 'rb') as f:
        if chip == 'esp32':
            return ESP32FirmwareImage(f)
        else:  # Otherwise, ESP8266 so look at magic to determine the image type
            magic = ord(f.read(1))
            f.seek(0)
            if magic == ESPLoader.ESP_IMAGE_MAGIC:
                return ESPFirmwareImage(f)
            elif magic == ESPBOOTLOADER.IMAGE_V2_MAGIC:
                return OTAFirmwareImage(f)
            else:
                raise FatalError("Invalid image magic number: %d" % magic)


class ImageSegment(object):
    """ Wrapper class for a segment in an ESP image
    (very similar to a section in an ELFImage also) """
    def __init__(self, addr, data, file_offs=None):
        self.addr = addr
        # pad all ImageSegments to at least 4 bytes length
        pad_mod = len(data) % 4
        if pad_mod != 0:
            data += "\x00" * (4 - pad_mod)
        self.data = data
        self.file_offs = file_offs
        self.include_in_checksum = True

    def copy_with_new_addr(self, new_addr):
        """ Return a new ImageSegment with same data, but mapped at
        a new address. """
        return ImageSegment(new_addr, self.data, 0)

    def __repr__(self):
        r = "len 0x%05x load 0x%08x" % (len(self.data), self.addr)
        if self.file_offs is not None:
            r += " file_offs 0x%08x" % (self.file_offs)
        return r


class ELFSection(ImageSegment):
    """ Wrapper class for a section in an ELF image, has a section
    name as well as the common properties of an ImageSegment. """
    def __init__(self, name, addr, data):
        super(ELFSection, self).__init__(addr, data)
        self.name = name

    def __repr__(self):
        return "%s %s" % (self.name, super(ELFSection, self).__repr__())


class BaseFirmwareImage(object):
    SEG_HEADER_LEN = 8

    """ Base class with common firmware image functions """
    def __init__(self):
        self.segments = []
        self.entrypoint = 0

    def load_common_header(self, load_file, expected_magic):
            (magic, segments, self.flash_mode, self.flash_size_freq, self.entrypoint) = struct.unpack('<BBBBI', load_file.read(8))

            if magic != expected_magic or segments > 16:
                raise FatalError('Invalid firmware image magic=%d segments=%d' % (magic, segments))
            return segments

    def load_segment(self, f, is_irom_segment=False):
        """ Load the next segment from the image file """
        file_offs = f.tell()
        (offset, size) = struct.unpack('<II', f.read(8))
        self.warn_if_unusual_segment(offset, size, is_irom_segment)
        segment_data = f.read(size)
        if len(segment_data) < size:
            raise FatalError('End of file reading segment 0x%x, length %d (actual length %d)' % (offset, size, len(segment_data)))
        segment = ImageSegment(offset, segment_data, file_offs)
        self.segments.append(segment)
        return segment

    def warn_if_unusual_segment(self, offset, size, is_irom_segment):
        if not is_irom_segment:
            if offset > 0x40200000 or offset < 0x3ffe0000 or size > 65536:
                print('WARNING: Suspicious segment 0x%x, length %d' % (offset, size))

    def save_segment(self, f, segment, checksum=None):
        """ Save the next segment to the image file, return next checksum value if provided """
        f.write(struct.pack('<II', segment.addr, len(segment.data)))
        f.write(segment.data)
        if checksum is not None:
            return ESPLoader.checksum(segment.data, checksum)

    def read_checksum(self, f):
        """ Return ESPLoader checksum from end of just-read image """
        # Skip the padding. The checksum is stored in the last byte so that the
        # file is a multiple of 16 bytes.
        align_file_position(f, 16)
        return ord(f.read(1))

    def calculate_checksum(self):
        """ Calculate checksum of loaded image, based on segments in
        segment array.
        """
        checksum = ESPLoader.ESP_CHECKSUM_MAGIC
        for seg in self.segments:
            if seg.include_in_checksum:
                checksum = ESPLoader.checksum(seg.data, checksum)
        return checksum

    def append_checksum(self, f, checksum):
        """ Append ESPLoader checksum to the just-written image """
        align_file_position(f, 16)
        f.write(struct.pack('B', checksum))

    def write_common_header(self, f, segments):
        f.write(struct.pack('<BBBBI', ESPLoader.ESP_IMAGE_MAGIC, len(segments),
                            self.flash_mode, self.flash_size_freq, self.entrypoint))

    def is_irom_addr(self, addr):
        """ Returns True if an address starts in the irom region.
        Valid for ESP8266 only.
        """
        return ESP8266ROM.IROM_MAP_START <= addr < ESP8266ROM.IROM_MAP_END

    def get_irom_segment(self):
            irom_segments = [s for s in self.segments if self.is_irom_addr(s.addr)]
            if len(irom_segments) > 0:
                if len(irom_segments) != 1:
                    raise FatalError('Found %d segments that could be irom0. Bad ELF file?' % len(irom_segments))
                return irom_segments[0]
            return None

    def get_non_irom_segments(self):
        irom_segment = self.get_irom_segment()
        return [s for s in self.segments if s != irom_segment]


class ESPFirmwareImage(BaseFirmwareImage):
    """ 'Version 1' firmware image, segments loaded directly by the ROM bootloader. """

    ROM_LOADER = ESP8266ROM

    def __init__(self, load_file=None):
        super(ESPFirmwareImage, self).__init__()
        self.flash_mode = 0
        self.flash_size_freq = 0
        self.version = 1

        if load_file is not None:
            segments = self.load_common_header(load_file, ESPLoader.ESP_IMAGE_MAGIC)

            for _ in xrange(segments):
                self.load_segment(load_file)
            self.checksum = self.read_checksum(load_file)

    def default_output_name(self, input_file):
        """ Derive a default output name from the ELF name. """
        return input_file + '-'

    def save(self, basename):
        """ Save a set of V1 images for flashing. Parameter is a base filename. """
        # IROM data goes in its own plain binary file
        irom_segment = self.get_irom_segment()
        if irom_segment is not None:
            with open("%s0x%05x.bin" % (basename, irom_segment.addr - ESP8266ROM.IROM_MAP_START), "wb") as f:
                f.write(irom_segment.data)

        # everything but IROM goes at 0x00000 in an image file
        normal_segments = self.get_non_irom_segments()
        with open("%s0x00000.bin" % basename, 'wb') as f:
            self.write_common_header(f, normal_segments)
            checksum = ESPLoader.ESP_CHECKSUM_MAGIC
            for segment in normal_segments:
                checksum = self.save_segment(f, segment, checksum)
            self.append_checksum(f, checksum)


class OTAFirmwareImage(BaseFirmwareImage):
    """ 'Version 2' firmware image, segments loaded by software bootloader stub
        (ie Espressif bootloader or rboot)
    """

    ROM_LOADER = ESP8266ROM

    def __init__(self, load_file=None):
        super(OTAFirmwareImage, self).__init__()
        self.version = 2
        if load_file is not None:
            segments = self.load_common_header(load_file, ESPBOOTLOADER.IMAGE_V2_MAGIC)
            if segments != ESPBOOTLOADER.IMAGE_V2_SEGMENT:
                # segment count is not really segment count here, but we expect to see '4'
                print 'Warning: V2 header has unexpected "segment" count %d (usually 4)' % segments

            # irom segment comes before the second header
            #
            # the file is saved in the image with a zero load address
            # in the header, so we need to calculate a load address
            irom_segment = self.load_segment(load_file, True)
            # for actual mapped addr, add ESP8266ROM.IROM_MAP_START + flashing_Addr + 8
            irom_segment.addr = 0
            irom_segment.include_in_checksum = False

            first_flash_mode = self.flash_mode
            first_flash_size_freq = self.flash_size_freq
            first_entrypoint = self.entrypoint
            # load the second header

            segments = self.load_common_header(load_file, ESPLoader.ESP_IMAGE_MAGIC)

            if first_flash_mode != self.flash_mode:
                print('WARNING: Flash mode value in first header (0x%02x) disagrees with second (0x%02x). Using second value.'
                      % (first_flash_mode, self.flash_mode))
            if first_flash_size_freq != self.flash_size_freq:
                print('WARNING: Flash size/freq value in first header (0x%02x) disagrees with second (0x%02x). Using second value.'
                      % (first_flash_size_freq, self.flash_size_freq))
            if first_entrypoint != self.entrypoint:
                print('WARNING: Entrypoint address in first header (0x%08x) disagrees with second header (0x%08x). Using second value.'
                      % (first_entrypoint, self.entrypoint))

            # load all the usual segments
            for _ in xrange(segments):
                self.load_segment(load_file)
            self.checksum = self.read_checksum(load_file)

    def default_output_name(self, input_file):
        """ Derive a default output name from the ELF name. """
        irom_segment = self.get_irom_segment()
        if irom_segment is not None:
            irom_offs = irom_segment.addr - ESP8266ROM.IROM_MAP_START
        else:
            irom_offs = 0
        return "%s-0x%05x.bin" % (os.path.splitext(input_file)[0],
                                  irom_offs & ~(ESPLoader.FLASH_SECTOR_SIZE - 1))

    def save(self, filename):
        with open(filename, 'wb') as f:
            # Save first header for irom0 segment
            f.write(struct.pack('<BBBBI', ESPBOOTLOADER.IMAGE_V2_MAGIC, ESPBOOTLOADER.IMAGE_V2_SEGMENT,
                                self.flash_mode, self.flash_size_freq, self.entrypoint))

            irom_segment = self.get_irom_segment()
            if irom_segment is not None:
                # save irom0 segment, make sure it has load addr 0 in the file
                irom_segment = irom_segment.copy_with_new_addr(0)
                self.save_segment(f, irom_segment)

            # second header, matches V1 header and contains loadable segments
            normal_segments = self.get_non_irom_segments()
            self.write_common_header(f, normal_segments)
            checksum = ESPLoader.ESP_CHECKSUM_MAGIC
            for segment in normal_segments:
                checksum = self.save_segment(f, segment, checksum)
            self.append_checksum(f, checksum)


class ESP32FirmwareImage(BaseFirmwareImage):
    """ ESP32 firmware image is very similar to V1 ESP8266 image,
    except with an additional 16 byte reserved header at top of image,
    and because of new flash mapping capabilities the flash-mapped regions
    can be placed in the normal image (just @ 64kB padded offsets).
    """

    ROM_LOADER = ESP32ROM

    def __init__(self, load_file=None):
        super(ESP32FirmwareImage, self).__init__()
        self.flash_mode = 0
        self.flash_size_freq = 0
        self.version = 1
        self.encrypt_flag = False

<<<<<<< HEAD
        if load_file is not None:
            segments = self.load_common_header(load_file, ESPLoader.ESP_IMAGE_MAGIC)
            additional_header = list(struct.unpack("B" * 16, load_file.read(16)))
            self.encrypt_flag = (additional_header[0] == 0x01)
=======
class CesantaFlasher(object):

    # From stub_flasher.h
    CMD_FLASH_WRITE = 1
    CMD_FLASH_READ = 2
    CMD_FLASH_DIGEST = 3
    CMD_FLASH_ERASE_CHIP = 5
    CMD_BOOT_FW = 6

    def __init__(self, esp, baud_rate=0):
        print 'Running Cesanta flasher stub...'
        if baud_rate <= ESPROM.ESP_ROM_BAUD:  # don't change baud rates if we already synced at that rate
            baud_rate = 0
        self._esp = esp
        esp.run_stub(json.loads(_CESANTA_FLASHER_STUB), [baud_rate], read_output=False)
        if baud_rate > 0:
            esp._port.baudrate = baud_rate
        # Read the greeting.
        p = esp.read()
        if p != 'OHAI':
            raise FatalError('Failed to connect to the flasher (got %s)' % hexify(p))
>>>>>>> c1c1ac56

            # check remaining 14 bytes are unused
            if additional_header[2:] != [0] * 14:
                print "WARNING: ESP32 image header contains unknown flags. Possibly this image is from a newer version of esptool.py"

            for i in xrange(segments):
                self.load_segment(load_file)
            self.checksum = self.read_checksum(load_file)

    def is_flash_addr(self, addr):
        return (ESP32ROM.IROM_MAP_START <= addr < ESP32ROM.IROM_MAP_END) \
            or (ESP32ROM.DROM_MAP_START <= addr < ESP32ROM.DROM_MAP_END)

    def default_output_name(self, input_file):
        """ Derive a default output name from the ELF name. """
        return "%s.bin" % (os.path.splitext(input_file)[0])

    def warn_if_unusual_segment(self, offset, size, is_irom_segment):
        pass  # TODO: add warnings for ESP32 segment offset/size combinations that are wrong

    def save(self, filename):
        padding_segments = 0
        with open(filename, 'wb') as f:
            self.write_common_header(f, self.segments)

            f.write(b'\x01' if self.encrypt_flag else b'\x00')
            # remaining 15 bytes of header are unused
            f.write(b'\x00' * 15)

            checksum = ESPLoader.ESP_CHECKSUM_MAGIC
            last_addr = None
            for segment in sorted(self.segments, key=lambda s:s.addr):
                # IROM/DROM segment flash mappings need to align on
                # 64kB boundaries.
                #
                # TODO: intelligently order segments to reduce wastage
                # by squeezing smaller DRAM/IRAM segments into the
                # 64kB padding space.
                IROM_ALIGN = 65536

                # check for multiple ELF sections that live in the same flash mapping region.
                # this is usually a sign of a broken linker script, but if you have a legitimate
                # use case then let us know (we can merge segments here, but as a rule you probably
                # want to merge them in your linker script.)
                if last_addr is not None and self.is_flash_addr(last_addr) \
                   and self.is_flash_addr(segment.addr) and segment.addr // IROM_ALIGN == last_addr // IROM_ALIGN:
                    raise FatalError(("Segment loaded at 0x%08x lands in same 64KB flash mapping as segment loaded at 0x%08x. " +
                                     "Can't generate binary. Suggest changing linker script or ELF to merge sections.") %
                                     (segment.addr, last_addr))
                last_addr = segment.addr

                if self.is_flash_addr(segment.addr):
                    # Actual alignment required for the segment header: positioned so that
                    # after we write the next 8 byte header, file_offs % IROM_ALIGN == segment.addr % IROM_ALIGN
                    #
                    # (this is because the segment's vaddr may not be IROM_ALIGNed, more likely is aligned
                    # IROM_ALIGN+0x10 to account for longest possible header.
                    align_past = (segment.addr % IROM_ALIGN) - self.SEG_HEADER_LEN
                    assert (align_past + self.SEG_HEADER_LEN) == (segment.addr % IROM_ALIGN)

                    # subtract SEG_HEADER_LEN a second time, as the padding block has a header as well
                    pad_len = (IROM_ALIGN - (f.tell() % IROM_ALIGN)) + align_past - self.SEG_HEADER_LEN
                    if pad_len < 0:
                        pad_len += IROM_ALIGN
                    if pad_len > 0:
                        null = ImageSegment(0, '\x00' * pad_len, f.tell())
                        checksum = self.save_segment(f, null, checksum)
                        padding_segments += 1
                    # verify that after the 8 byte header is added, were are at the correct offset relative to the segment's vaddr
                    assert (f.tell() + 8) % IROM_ALIGN == segment.addr % IROM_ALIGN
                checksum = self.save_segment(f, segment, checksum)
            self.append_checksum(f, checksum)
            # kinda hacky: go back to the initial header and write the new segment count
            # that includes padding segments. Luckily(?) this header is not checksummed
            f.seek(1)
            f.write(chr(len(self.segments) + padding_segments))


class ELFFile(object):
    SEC_TYPE_PROGBITS = 0x01
    SEC_TYPE_STRTAB = 0x03

    def __init__(self, name):
        # Load sections from the ELF file
        self.name = name
        with open(self.name, 'rb') as f:
            self._read_elf_file(f)

    def get_section(self, section_name):
        for s in self.sections:
            if s.name == section_name:
                return s
        raise ValueError("No section %s in ELF file" % section_name)

    def _read_elf_file(self, f):
        # read the ELF file header
        LEN_FILE_HEADER = 0x34
        try:
            (ident,_type,machine,_version,
             self.entrypoint,_phoff,shoff,_flags,
             _ehsize, _phentsize,_phnum,_shentsize,
             _shnum,shstrndx) = struct.unpack("<16sHHLLLLLHHHHHH", f.read(LEN_FILE_HEADER))
        except struct.error as e:
            raise FatalError("Failed to read a valid ELF header from %s: %s" % (self.name, e))

        if ident[0] != '\x7f' or ident[1:4] != 'ELF':
            raise FatalError("%s has invalid ELF magic header" % self.name)
        if machine != 0x5e:
            raise FatalError("%s does not appear to be an Xtensa ELF file. e_machine=%04x" % (self.name, machine))
        self._read_sections(f, shoff, shstrndx)

    def _read_sections(self, f, section_header_offs, shstrndx):
        f.seek(section_header_offs)
        section_header = f.read()
        LEN_SEC_HEADER = 0x28
        if len(section_header) == 0:
            raise FatalError("No section header found at offset %04x in ELF file." % section_header_offs)
        if len(section_header) % LEN_SEC_HEADER != 0:
            print 'WARNING: Unexpected ELF section header length %04x is not mod-%02x' % (len(section_header),LEN_SEC_HEADER)

        # walk through the section header and extract all sections
        section_header_offsets = range(0, len(section_header), LEN_SEC_HEADER)

        def read_section_header(offs):
            name_offs,sec_type,_flags,lma,sec_offs,size = struct.unpack_from("<LLLLLL", section_header[offs:])
            return (name_offs, sec_type, lma, size, sec_offs)
        all_sections = [read_section_header(offs) for offs in section_header_offsets]
        prog_sections = [s for s in all_sections if s[1] == ELFFile.SEC_TYPE_PROGBITS]

        # search for the string table section
        if not shstrndx * LEN_SEC_HEADER in section_header_offsets:
            raise FatalError("ELF file has no STRTAB section at shstrndx %d" % shstrndx)
        _,sec_type,_,sec_size,sec_offs = read_section_header(shstrndx * LEN_SEC_HEADER)
        if sec_type != ELFFile.SEC_TYPE_STRTAB:
            print 'WARNING: ELF file has incorrect STRTAB section type 0x%02x' % sec_type
        f.seek(sec_offs)
        string_table = f.read(sec_size)

        # build the real list of ELFSections by reading the actual section names from the
        # string table section, and actual data for each section from the ELF file itself
        def lookup_string(offs):
            raw = string_table[offs:]
            return raw[:raw.index('\x00')]

        def read_data(offs,size):
            f.seek(offs)
            return f.read(size)

        prog_sections = [ELFSection(lookup_string(n_offs), lma, read_data(offs, size)) for (n_offs, _type, lma, size, offs) in prog_sections
                         if lma != 0]
        self.sections = prog_sections

    def flash_erase_chip(self):
        self._esp.write(struct.pack('<B', self.CMD_FLASH_ERASE_CHIP))
        otimeout = self._esp._port.timeout
        self._esp._port.timeout = 60
        p = self._esp.read()
        self._esp._port.timeout = otimeout
        if len(p) != 1:
            raise FatalError('Expected status, got: %s' % hexify(p))
        status_code = struct.unpack('<B', p)[0]
        if status_code != 0:
            raise FatalError('Erase chip failure, status: %x' % status_code)


def slip_reader(port):
    """Generator to read SLIP packets from a serial port.
    Yields one full SLIP packet at a time, raises exception on timeout or invalid data.

    Designed to avoid too many calls to serial.read(1), which can bog
    down on slow systems.
    """
    partial_packet = None
    in_escape = False
    while True:
        waiting = port.inWaiting()
        read_bytes = port.read(1 if waiting == 0 else waiting)
        if read_bytes == '':
            raise FatalError("Timed out waiting for packet %s" % ("header" if partial_packet is None else "content"))
        for b in read_bytes:
            if partial_packet is None:  # waiting for packet header
                if b == '\xc0':
                    partial_packet = ""
                else:
                    raise FatalError('Invalid head of packet (%r)' % b)
            elif in_escape:  # part-way through escape sequence
                in_escape = False
                if b == '\xdc':
                    partial_packet += '\xc0'
                elif b == '\xdd':
                    partial_packet += '\xdb'
                else:
                    raise FatalError('Invalid SLIP escape (%r%r)' % ('\xdb', b))
            elif b == '\xdb':  # start of escape sequence
                in_escape = True
            elif b == '\xc0':  # end of packet
                yield partial_packet
                partial_packet = None
            else:  # normal byte in packet
                partial_packet += b


def arg_auto_int(x):
    return int(x, 0)


def div_roundup(a, b):
    """ Return a/b rounded up to nearest integer,
    equivalent result to int(math.ceil(float(int(a)) / float(int(b))), only
    without possible floating point accuracy errors.
    """
    return (int(a) + int(b) - 1) / int(b)

def align_file_position(f, size):
    """ Align the position in the file to the next block of specified size """
    align = (size - 1) - (f.tell() % size)
    f.seek(align, 1)


def flash_size_bytes(size):
    """ Given a flash size of the type passed in args.flash_size
    (ie 512KB or 1MB) then return the size in bytes.
    """
    if "MB" in size:
        return int(size[:size.index("MB")]) * 1024 * 1024
    elif "KB" in size:
        return int(size[:size.index("KB")]) * 1024
    else:
        raise FatalError("Unknown size %s" % size)


def hexify(s):
    return ''.join('%02X' % ord(c) for c in s)


def unhexify(hs):
    s = ''
    for i in range(0, len(hs) - 1, 2):
        s += chr(int(hs[i] + hs[i + 1], 16))
    return s


class FatalError(RuntimeError):
    """
    Wrapper class for runtime errors that aren't caused by internal bugs, but by
    ESP8266 responses or input content.
    """
    def __init__(self, message):
        RuntimeError.__init__(self, message)

    @staticmethod
    def WithResult(message, result):
        """
        Return a fatal error object that appends the hex values of
        'result' as a string formatted argument.
        """
        message += " (result was %s)" % ", ".join(hex(ord(x)) for x in result)
        return FatalError(message)


class NotImplementedInROMError(FatalError):
    """
    Wrapper class for the error thrown when a particular ESP bootloader function
    is not implemented in the ROM bootloader.
    """
    def __init__(self, bootloader, func):
        FatalError.__init__(self, "%s ROM does not support function %s." % (bootloader.CHIP_NAME, func.func_name))

# "Operation" commands, executable at command line. One function each
#
# Each function takes either two args (<ESPLoader instance>, <args>) or a single <args>
# argument.


def load_ram(esp, args):
    image = LoadFirmwareImage(esp, args.filename)

    print 'RAM boot...'
    for (offset, size, data) in image.segments:
        print 'Downloading %d bytes at %08x...' % (size, offset),
        sys.stdout.flush()
        esp.mem_begin(size, div_roundup(size, esp.ESP_RAM_BLOCK), esp.ESP_RAM_BLOCK, offset)

        seq = 0
        while len(data) > 0:
            esp.mem_block(data[0:esp.ESP_RAM_BLOCK], seq)
            data = data[esp.ESP_RAM_BLOCK:]
            seq += 1
        print 'done!'

    print 'All segments done, executing at %08x' % image.entrypoint
    esp.mem_finish(image.entrypoint)


def read_mem(esp, args):
    print '0x%08x = 0x%08x' % (args.address, esp.read_reg(args.address))


def write_mem(esp, args):
    esp.write_reg(args.address, args.value, args.mask, 0)
    print 'Wrote %08x, mask %08x to %08x' % (args.value, args.mask, args.address)


def dump_mem(esp, args):
    f = file(args.filename, 'wb')
    for i in xrange(args.size / 4):
        d = esp.read_reg(args.address + (i * 4))
        f.write(struct.pack('<I', d))
        if f.tell() % 1024 == 0:
            print '\r%d bytes read... (%d %%)' % (f.tell(),
                                                  f.tell() * 100 / args.size),
        sys.stdout.flush()
    print 'Done!'


def detect_flash_size(esp, args):
    if args.flash_size == 'detect':
        flash_id = esp.flash_id()
        size_id = flash_id >> 16
        args.flash_size = {18: '2m', 19: '4m', 20: '8m', 21: '16m', 22: '32m'}.get(size_id)
        if args.flash_size is None:
            print 'Warning: Could not auto-detect Flash size (FlashID=0x%x, SizeID=0x%x), defaulting to 4m' % (flash_id, size_id)
            args.flash_size = '4m'
        else:
            print 'Auto-detected Flash size:', args.flash_size


def write_flash(esp, args):
<<<<<<< HEAD
    """Write data to flash
    """
=======
    detect_flash_size(esp, args)
>>>>>>> c1c1ac56
    flash_mode = {'qio':0, 'qout':1, 'dio':2, 'dout': 3}[args.flash_mode]
    flash_size_freq = esp.parse_flash_size_arg(args.flash_size)
    flash_size_freq += {'40m':0, '26m':1, '20m':2, '80m': 0xf}[args.flash_freq]
    flash_info = struct.pack('BB', flash_mode, flash_size_freq)

    # verify file sizes fit in flash
    flash_end = flash_size_bytes(args.flash_size)
    for address, argfile in args.addr_filename:
        argfile.seek(0,2)  # seek to end
        if address + argfile.tell() > flash_end:
            raise FatalError(("File %s (length %d) at offset %d will not fit in %d bytes of flash. " +
                             "Use --flash-size argument, or change flashing address.")
                             % (argfile.name, argfile.tell(), address, flash_end))
        argfile.seek(0)

    for address, argfile in args.addr_filename:
        if args.no_stub:
            print 'Erasing flash...'
        image = argfile.read()
<<<<<<< HEAD
        # Update header with flash parameters
=======
        argfile.seek(0)  # rewind in case we need it again
        if address + len(image) > int(args.flash_size.split('m')[0]) * (1 << 17):
            print 'WARNING: Unlikely to work as data goes beyond end of flash. Hint: Use --flash_size'
        # Fix sflash config data.
>>>>>>> c1c1ac56
        if address == 0 and image[0] == '\xe9':
            image = image[0:2] + flash_info + image[4:]
        calcmd5 = hashlib.md5(image).hexdigest()
        uncsize = len(image)
        if args.compress:
            uncimage = image
            image = zlib.compress(uncimage, 9)
            blocks = esp.flash_defl_begin(uncsize, len(image), address)
        else:
            blocks = esp.flash_begin(uncsize, address)
        argfile.seek(0)  # in case we need it again
        seq = 0
        written = 0
        t = time.time()
        header_block = None
        while len(image) > 0:
            print '\rWriting at 0x%08x... (%d %%)' % (address + seq * esp.FLASH_WRITE_SIZE, 100 * (seq + 1) / blocks),
            sys.stdout.flush()
            block = image[0:esp.FLASH_WRITE_SIZE]
            if args.compress:
                esp.flash_defl_block(block, seq)
            else:
                # Pad the last block
                block = block + '\xff' * (esp.FLASH_WRITE_SIZE - len(block))
                esp.flash_block(block, seq)
            image = image[esp.FLASH_WRITE_SIZE:]
            seq += 1
            written += len(block)
        t = time.time() - t
        speed_msg = ""
        if args.compress:
            if t > 0.0:
                speed_msg = " (effective %.1f kbit/s)" % (uncsize / t * 8 / 1000)
            print '\rWrote %d bytes (%d compressed) at 0x%08x in %.1f seconds%s...' % (uncsize, written, address, t, speed_msg)
        else:
            if t > 0.0:
                speed_msg = " (%.1f kbit/s)" % (written / t * 8 / 1000)
            print '\rWrote %d bytes at 0x%08x in %.1f seconds%s...' % (written, address, t, speed_msg)
        try:
            res = esp.flash_md5sum(address, uncsize)
            if res != calcmd5:
                print 'File  md5: %s' % calcmd5
                print 'Flash md5: %s' % res
                print 'MD5 of 0xFF is %s' % (hashlib.md5(b'\xFF' * uncsize).hexdigest())
                raise FatalError("MD5 of file does not match data in flash!")
            else:
                print 'Hash of data verified.'
        except NotImplementedInROMError:
            pass
    print '\nLeaving...'
    if args.flash_mode == 'dio' and esp.CHIP_NAME == "ESP8266":
        esp.flash_unlock_dio()
    else:
        esp.flash_begin(0, 0)
        if args.compress:
            esp.flash_defl_finish(False)
        else:
            esp.flash_finish(False)
    if args.verify:
        print 'Verifying just-written flash...'
        verify_flash(esp, args, header_block)


def image_info(args):
    image = LoadFirmwareImage(args.chip, args.filename)
    print('Image version: %d' % image.version)
    print('Entry point: %08x' % image.entrypoint) if image.entrypoint != 0 else 'Entry point not set'
    print '%d segments' % len(image.segments)
    print
    idx = 0
    for seg in image.segments:
        idx += 1
        print 'Segment %d: %r' % (idx, seg)
    calc_checksum = image.calculate_checksum()
    print 'Checksum: %02x (%s)' % (image.checksum,
                                   'valid' if image.checksum == calc_checksum else 'invalid - calculated %02x' % calc_checksum)


def make_image(args):
    image = ESPFirmwareImage()
    if len(args.segfile) == 0:
        raise FatalError('No segments specified')
    if len(args.segfile) != len(args.segaddr):
        raise FatalError('Number of specified files does not match number of specified addresses')
    for (seg, addr) in zip(args.segfile, args.segaddr):
        data = file(seg, 'rb').read()
        image.segments.append(ImageSegment(addr, data))
    image.entrypoint = args.entrypoint
    image.save(args.output)


def elf2image(args):
    e = ELFFile(args.input)
    if args.chip == 'auto':  # Default to ESP8266 for backwards compatibility
        print "Creating image for ESP8266..."
        args.chip == 'esp8266'

    if args.chip != 'esp32':
        if args.set_encrypt_flag:
            raise FatalError("--encrypt-flag only applies to ESP32 images")

    if args.chip == 'esp32':
        image = ESP32FirmwareImage()
    elif args.version == '1':  # ESP8266
        image = ESPFirmwareImage()
    else:
        image = OTAFirmwareImage()
    image.entrypoint = e.entrypoint
    image.segments = e.sections  # ELFSection is a subclass of ImageSegment
    image.flash_mode = {'qio':0, 'qout':1, 'dio':2, 'dout': 3}[args.flash_mode]
    image.flash_size_freq = image.ROM_LOADER.FLASH_SIZES[args.flash_size]
    image.flash_size_freq += {'40m':0, '26m':1, '20m':2, '80m': 0xf}[args.flash_freq]
    image.encrypt_flag = args.set_encrypt_flag

    if args.output is None:
        args.output = image.default_output_name(args.input)
    image.save(args.output)


def read_mac(esp, args):
    mac = esp.read_mac()
    def print_mac(label, mac):
        print '%s: %s' % (label, ':'.join(map(lambda x: '%02x' % x, mac)))
    print("%r" % (mac,))
    if len(mac) == 1:
        print_mac("MAC", mac)
    else:
        print_mac("WiFi MAC", mac[0])
        print_mac("BT MAC", mac[1])

def chip_id(esp, args):
    chipid = esp.chip_id()
    print 'Chip ID: 0x%08x' % chipid


def erase_flash(esp, args):
    flasher = CesantaFlasher(esp, args.baud)
    print 'Erasing flash (this may take a while)...'
    t = time.time()
<<<<<<< HEAD
    esp.erase_flash()
    print 'Chip erase completed successfully in %.1fs' % (time.time() - t)


def erase_region(esp, args):
    print 'Erasing region (may be slow depending on size)...'
    t = time.time()
    esp.erase_region(args.address, args.size)
    print 'Erase completed successfully in %.1f seconds.' % (time.time() - t)
=======
    flasher.flash_erase_chip()
    t = time.time() - t
    print 'Erase took %.1f seconds' % t
>>>>>>> c1c1ac56


def run(esp, args):
    esp.run()


def flash_id(esp, args):
    flash_id = esp.flash_id()
    esp.flash_finish(False)
    print 'Manufacturer: %02x' % (flash_id & 0xff)
    print 'Device: %02x%02x' % ((flash_id >> 8) & 0xff, (flash_id >> 16) & 0xff)


def read_flash(esp, args):
    if args.no_progress:
        flash_progress = None
    else:
        def flash_progress(progress, length):
            msg = '%d (%d %%)' % (progress, progress * 100.0 / length)
            padding = '\b' * len(msg)
            if progress == length:
                padding = '\n'
            sys.stdout.write(msg + padding)
            sys.stdout.flush()
    t = time.time()
    data = esp.read_flash(args.address, args.size, flash_progress)
    t = time.time() - t
    print ('\rRead %d bytes at 0x%x in %.1f seconds (%.1f kbit/s)...'
           % (len(data), args.address, t, len(data) / t * 8 / 1000))
    file(args.filename, 'wb').write(data)


def verify_flash(esp, args, flash_params=None):
    differences = False
    for address, argfile in args.addr_filename:
        image = argfile.read()
        argfile.seek(0)  # rewind in case we need it again
        if address == 0 and image[0] == '\xe9' and flash_params is not None:
            image = image[0:2] + flash_params + image[4:]
        image_size = len(image)
        print 'Verifying 0x%x (%d) bytes @ 0x%08x in flash against %s...' % (image_size, image_size, address, argfile.name)
        # Try digest first, only read if there are differences.
        digest = esp.flash_md5sum(address, image_size)
        expected_digest = hashlib.md5(image).hexdigest()
        if digest == expected_digest:
            print '-- verify OK (digest matched)'
            continue
        else:
            differences = True
            if getattr(args, 'diff', 'no') != 'yes':
                print '-- verify FAILED (digest mismatch)'
                continue

        flash = esp.read_flash(address, image_size)
        assert flash != image
        diff = [i for i in xrange(image_size) if flash[i] != image[i]]
        print '-- verify FAILED: %d differences, first @ 0x%08x' % (len(diff), address + diff[0])
        for d in diff:
            print '   %08x %02x %02x' % (address + d, ord(flash[d]), ord(image[d]))
    if differences:
        raise FatalError("Verify failed.")


def read_flash_status(esp, args):
    print ('Status value: 0x%04x' % esp.read_status(args.bytes))


def write_flash_status(esp, args):
    fmt = "0x%%0%dx" % (args.bytes * 2)
    args.value = args.value & ((1 << (args.bytes * 8)) - 1)
    print (('Initial flash status: ' + fmt) % esp.read_status(args.bytes))
    print (('Setting flash status: ' + fmt) % args.value)
    esp.write_status(args.value, args.bytes, args.non_volatile)
    print (('After flash status:   ' + fmt) % esp.read_status(args.bytes))


def version(args):
    print __version__

#
# End of operations functions
#


def main():
    parser = argparse.ArgumentParser(description='esptool.py v%s - ESP8266 ROM Bootloader Utility' % __version__, prog='esptool')

    parser.add_argument('--chip', '-c',
                        help='Target chip type',
                        choices=['auto', 'esp8266', 'esp31', 'esp32'],
                        default=os.environ.get('ESPTOOL_CHIP', 'auto'))

    parser.add_argument(
        '--port', '-p',
        help='Serial port device',
        default=os.environ.get('ESPTOOL_PORT', ESPLoader.DEFAULT_PORT))

    parser.add_argument(
        '--baud', '-b',
        help='Serial port baud rate used when flashing/reading',
        type=arg_auto_int,
        default=os.environ.get('ESPTOOL_BAUD', ESPLoader.ESP_ROM_BAUD))

    parser.add_argument(
        '--no-stub',
        help="Disable launching the flasher stub, only talk to ROM bootloader. Some features will not be available.",
        action='store_true')

    subparsers = parser.add_subparsers(
        dest='operation',
        help='Run esptool {command} -h for additional help')

    parser_load_ram = subparsers.add_parser(
        'load_ram',
        help='Download an image to RAM and execute')
    parser_load_ram.add_argument('filename', help='Firmware image')

    parser_dump_mem = subparsers.add_parser(
        'dump_mem',
        help='Dump arbitrary memory to disk')
    parser_dump_mem.add_argument('address', help='Base address', type=arg_auto_int)
    parser_dump_mem.add_argument('size', help='Size of region to dump', type=arg_auto_int)
    parser_dump_mem.add_argument('filename', help='Name of binary dump')

    parser_read_mem = subparsers.add_parser(
        'read_mem',
        help='Read arbitrary memory location')
    parser_read_mem.add_argument('address', help='Address to read', type=arg_auto_int)

    parser_write_mem = subparsers.add_parser(
        'write_mem',
        help='Read-modify-write to arbitrary memory location')
    parser_write_mem.add_argument('address', help='Address to write', type=arg_auto_int)
    parser_write_mem.add_argument('value', help='Value', type=arg_auto_int)
    parser_write_mem.add_argument('mask', help='Mask of bits to write', type=arg_auto_int)

    def add_spi_flash_subparsers(parent, auto_detect=False):
        """ Add common parser arguments for SPI flash properties """
        parent.add_argument('--flash_freq', '-ff', help='SPI Flash frequency',
                            choices=['40m', '26m', '20m', '80m'],
                            default=os.environ.get('ESPTOOL_FF', '40m'))
        parent.add_argument('--flash_mode', '-fm', help='SPI Flash mode',
                            choices=['qio', 'qout', 'dio', 'dout'],
                            default=os.environ.get('ESPTOOL_FM', 'qio'))
<<<<<<< HEAD
        parent.add_argument('--flash_size', '-fs', help='SPI Flash size in MegaBytes (1MB, 2MB, 4MB, 8MB, 16M)'
                            ' plus ESP8266-only (256KB, 512KB, 2MB-c1, 4MB-c1, 4MB-2)',
                            action=FlashSizeAction,
                            default=os.environ.get('ESPTOOL_FS', '1MB'))
        parent.add_argument('--ucIsHspi', '-ih', help='Config SPI PORT/PINS (Espressif internal feature)',action='store_true')
        parent.add_argument('--ucIsLegacy', '-il', help='Config SPI LEGACY (Espressif internal feature)',action='store_true')
=======
        choices = ['4m', '2m', '8m', '16m', '32m', '16m-c1', '32m-c1', '32m-c2']
        default = '4m'
        if auto_detect:
            default = 'detect'
            choices.insert(0, 'detect')
        parent.add_argument('--flash_size', '-fs', help='SPI Flash size in Mbit', type=str.lower,
                            choices=choices,
                            default=os.environ.get('ESPTOOL_FS', default))
>>>>>>> c1c1ac56

    parser_write_flash = subparsers.add_parser(
        'write_flash',
        help='Write a binary blob to flash')
    parser_write_flash.add_argument('addr_filename', metavar='<address> <filename>', help='Address followed by binary filename, separated by space',
                                    action=AddrFilenamePairAction)
    add_spi_flash_subparsers(parser_write_flash, auto_detect=True)
    parser_write_flash.add_argument('--no-progress', '-p', help='Suppress progress output', action="store_true")
    parser_write_flash.add_argument('--verify', help='Verify just-written data (only necessary if very cautious, data is already CRCed', action='store_true')
    parser_write_flash.add_argument('--compress', '-z', help='Compress data in transfer',action="store_true")

    subparsers.add_parser(
        'run',
        help='Run application code in flash')

    parser_image_info = subparsers.add_parser(
        'image_info',
        help='Dump headers from an application image')
    parser_image_info.add_argument('filename', help='Image file to parse')

    parser_make_image = subparsers.add_parser(
        'make_image',
        help='Create an application image from binary files')
    parser_make_image.add_argument('output', help='Output image file')
    parser_make_image.add_argument('--segfile', '-f', action='append', help='Segment input file')
    parser_make_image.add_argument('--segaddr', '-a', action='append', help='Segment base address', type=arg_auto_int)
    parser_make_image.add_argument('--entrypoint', '-e', help='Address of entry point', type=arg_auto_int, default=0)

    parser_elf2image = subparsers.add_parser(
        'elf2image',
        help='Create an application image from ELF file')
    parser_elf2image.add_argument('input', help='Input ELF file')
    parser_elf2image.add_argument('--output', '-o', help='Output filename prefix (for version 1 image), or filename (for version 2 single image)', type=str)
    parser_elf2image.add_argument('--version', '-e', help='Output image version', choices=['1','2'], default='1')
    parser_elf2image.add_argument('--set-encrypt-flag', help='Flag image to be encrypted by bootloader after flashing.', action="store_true")

    add_spi_flash_subparsers(parser_elf2image)

    subparsers.add_parser(
        'read_mac',
        help='Read MAC address from OTP ROM')

    subparsers.add_parser(
        'chip_id',
        help='Read Chip ID from OTP ROM')

    subparsers.add_parser(
        'flash_id',
        help='Read SPI flash manufacturer and device ID')

    parser_read_status = subparsers.add_parser(
        'read_flash_status',
        help='Read SPI flash status register')

    parser_read_status.add_argument('--bytes', help='Number of bytes to read (1-3)', type=int, choices=[1,2,3], default=2)

    parser_write_status = subparsers.add_parser(
        'write_flash_status',
        help='Write SPI flash status register')

    parser_write_status.add_argument('--non-volatile', help='Write non-volatile bits (use with caution)', action='store_true')
    parser_write_status.add_argument('--bytes', help='Number of status bytes to write (1-3)', type=int, choices=[1,2,3], default=2)
    parser_write_status.add_argument('value', help='New value', type=arg_auto_int)

    parser_read_flash = subparsers.add_parser(
        'read_flash',
        help='Read SPI flash content')
    parser_read_flash.add_argument('address', help='Start address', type=arg_auto_int)
    parser_read_flash.add_argument('size', help='Size of region to dump', type=arg_auto_int)
    parser_read_flash.add_argument('filename', help='Name of binary dump')
    parser_read_flash.add_argument('--no-progress', '-p', help='Suppress progress output', action="store_true")

    parser_verify_flash = subparsers.add_parser(
        'verify_flash',
        help='Verify a binary blob against flash')
    parser_verify_flash.add_argument('addr_filename', help='Address and binary file to verify there, separated by space',
                                     action=AddrFilenamePairAction)
    parser_verify_flash.add_argument('--diff', '-d', help='Show differences',
                                     choices=['no', 'yes'], default='no')

    subparsers.add_parser(
        'erase_flash',
        help='Perform Chip Erase on SPI flash')

    parser_erase_region = subparsers.add_parser(
        'erase_region',
        help='Erase a region of the flash')
    parser_erase_region.add_argument('address', help='Start address (must be multiple of 4096)', type=arg_auto_int)
    parser_erase_region.add_argument('size', help='Size of region to erase (must be multiple of 4096)', type=arg_auto_int)

    subparsers.add_parser(
        'version', help='Print esptool version')

    # internal sanity check - every operation matches a module function of the same name
    for operation in subparsers.choices.keys():
        assert operation in globals(), "%s should be a module function" % operation

    expand_file_arguments()

    args = parser.parse_args()

    print 'esptool.py v%s' % __version__

    # operation function can take 1 arg (args), 2 args (esp, arg)
    # or be a member function of the ESPLoader class.

    operation_func = globals()[args.operation]
    operation_args,_,_,_ = inspect.getargspec(operation_func)
    if operation_args[0] == 'esp':  # operation function takes an ESPLoader connection object
        initial_baud = min(ESPLoader.ESP_ROM_BAUD, args.baud)  # don't sync faster than the default baud rate
        chip_constructor_fun = {
            'auto': ESPLoader.detect_chip,
            'esp8266': ESP8266ROM,
            'esp32': ESP32ROM,
        }[args.chip]
        esp = chip_constructor_fun(args.port, initial_baud)

        if not args.no_stub:
            esp = esp.run_stub()

        if args.baud > initial_baud:
            try:
                esp.change_baud(args.baud)
            except NotImplementedInROMError:
                print "WARNING: ROM doesn't support changing baud rate. Keeping initial baud rate %d" % initial_baud

        # override common SPI flash parameter stuff as required
        if hasattr(args, "ucIsHspi"):
            print "Attaching SPI flash..."
            esp.flash_spi_attach(args.ucIsHspi,args.ucIsLegacy)
        else:
            esp.flash_spi_attach(0, 0)
        if hasattr(args, "flash_size"):
            print "Configuring flash size..."
            esp.flash_set_parameters(flash_size_bytes(args.flash_size))

        operation_func(esp, args)
    else:
        operation_func(args)

def expand_file_arguments():
    """ Any argument starting with "@" gets replaced with all values read from a text file.
    Text file arguments can be split by newline or by space.
    Values are added "as-is", as if they were specified in this order on the command line.
    """
    new_args = []
    expanded = False
    for arg in sys.argv:
        if arg.startswith("@"):
            expanded = True
            with open(arg[1:],"r") as f:
                for line in f.readlines():
                    new_args += shlex.split(line)
        else:
            new_args.append(arg)
    if expanded:
        print "esptool.py %s" % (" ".join(new_args[1:]))
        sys.argv = new_args

class FlashSizeAction(argparse.Action):
    """ Custom flash size parser class to support backwards compatibility with megabit size arguments.

    (At next major relase, remove deprecated sizes and this can become a 'normal' choices= argument again.)
    """
    def __init__(self, option_strings, dest, nargs=1, **kwargs):
        super(FlashSizeAction, self).__init__(option_strings, dest, nargs, **kwargs)

    def __call__(self, parser, namespace, values, option_string=None):
        try:
            value = {
                '2m': '256KB',
                '4m': '512KB',
                '8m': '1MB',
                '16m': '2MB',
                '32m': '4MB',
                '16m-c1': '2MB-c1',
                '32m-c1': '4MB-c1',
                '32m-c2': '4MB-c2'
            }[values[0]]
            print("WARNING: Flash size arguments in megabits like '%s' are deprecated." % (values[0]))
            print("Please use the equivalent size '%s'." % (value))
            print("Megabit arguments may be removed in a future release.")
        except KeyError:
            value = values[0]

        known_sizes = dict(ESP8266ROM.FLASH_SIZES)
        known_sizes.update(ESP32ROM.FLASH_SIZES)
        if value not in known_sizes:
            raise argparse.ArgumentError(self, '%s is not a known flash size. Known sizes: %s' % (value, ", ".join(known_sizes.keys())))
        setattr(namespace, self.dest, value)


class AddrFilenamePairAction(argparse.Action):
    """ Custom parser class for the address/filename pairs passed as arguments """
    def __init__(self, option_strings, dest, nargs='+', **kwargs):
        super(AddrFilenamePairAction, self).__init__(option_strings, dest, nargs, **kwargs)

    def __call__(self, parser, namespace, values, option_string=None):
        # validate pair arguments
        pairs = []
        for i in range(0,len(values),2):
            try:
                address = int(values[i],0)
            except ValueError as e:
                raise argparse.ArgumentError(self,'Address "%s" must be a number' % values[i])
            try:
                argfile = open(values[i + 1], 'rb')
            except IOError as e:
                raise argparse.ArgumentError(self, e)
            except IndexError:
                raise argparse.ArgumentError(self,'Must be pairs of an address and the binary filename to write there')
            pairs.append((address, argfile))
        setattr(namespace, self.dest, pairs)

# Binary stub code (see flasher_stub dir for source & details)
ESP8266ROM.STUB_CODE = eval(zlib.decompress(base64.b64decode(b"""
eNrNPGtj1Ma1f0VaG2MbQ2YkrTQyplmvzWIINAaCQ1qntTSSIDTJtZdtTSi9v/3qvDQj7RpD0rT3g0EzO5rHeb9G/7y5qN8tbu4GN0/fNeb0nYraP3V2+k4rr6GWGvJndPuebf+a03dWBdC72f4TB8H6yRS64fcc\
Hvbbf4rewC0YGLZdWa/7Ia3FrSNonSx6I2CfcfvXrqsj3EYSrKnTeTtIDfan3bNR/eem/tIfPKEl5I+m9QECe9K0hI0K3qR2p1LYGY926EWdnr4r4OX2dHYsUID+KXTe93tO3+URPLfAqCOBWtI7c96DCmLq5C2M\
2HxMkGji05trtBwBpgV4XfLWUoaY2twJguSk7YVlahgim7Aw5cud9gwVrjx50XbqbsVoA/5Vav0k5g3WcKhGwTDVNbvx38GK8Hrd655aAq2H3Ziwax4HMfTnj83O7mhrh4nLmtDBXi8j2cjzGZ9BLZFp28jbIxUI\
DMC5vcVPZkgWid+eTOTp8d/4Bd2b1HSTAhXz+X06qfIeDNsOYrEF9OUhvKV74AHSGgmE4G8B5PEBX6ib3tARIBsBX0F/ELRDTbsHCwQAmyhgfAv9PJ0zLogcOrpoX5kc0IF5zpdAuvC7gd8fxS2l6lhAAQSpy+rs\
jB75lfI5/PvovtvXIZKLvAkkjWeEM7XvtXImj/fa3soyHdEDrAojml1H5a9h309lBL4KhAwwSB2netIk6ZPfTNi31530BRDsAHlud0Sco2JH9M8Y3S28rG3ZpoCdpMRQVcosWynmMtNDtXAsEDDgHQhhFSGruyx+\
HOW0OylgihIRD0huKjmsEKCMsTygGA7gDV3NOx6lLpBgEE4ZCSM1vu9WRfkxZrzSzmSY4eX1VfuraICj3k/e32CPwDEdSyEHwdTRLuDPwzSurETMwOsMIWCOhgViBdsnodm+GDLS8SH6OLb626pxW4XsZSRAPF1c\
oDZgFVTZ4eERbLdpo25j7n16zayC2QXQVCF7CIZbQ3yJAlPvjpC49t8sCSeWQawtxs+QbdXp6f53609FNwGsk60EpiqTP406DrHBzj68/c3WIaM/WYndez5QxqqV6Sa+XqQrX86+9BvnfqN9NiSEiXvsV/iUeH0w\
KM+5kWuH/yX81TnYJ+2QxQXQWAuBXInsJhGLB6lox4TumM8+Xj5747NEerpgkVAR/EBElw3jGPoaoIQaoKWfADgUU/zStKjYu33c4ynUk4CZrFp+p4LT1SSlgBWsOnkMnB2Kyo7csXQx4omWKK8zTVjNxjj6vqwp\
pJz22N8S1Cu2AQDQAFJHw5V5CosB7J0sCJYp4rWP+IXfeOc3PvTpw6h+Ox+2jbDKpBIhXLg+Jhk7JJnCs2qupx1dNKBnUl/Z90GOiqLD+A7JIF3EZKUVvFmkweQZC7Ym+hHGXCVbQyIw6KyB2CKa1KRgLCpGFrxa\
rny1sxNQxW0/haUORXemezK0EJ2Np3xNegLtnpRmBDFb1h6hgylQItWBWm/k3XhTKOrFL6Bp+pxQRsM9FkTWvPA7WtjYks+VTH8kqxrMBDJD2sNUYyFUjeeBlZJ7sAgIYDJSEDL91YslVmi3XrC8c7t48ZJUZFXU\
8Lvu+n+AfiCZwYZDZ8W0NLCJCLpJCCnhdYtLnH8hVBSj19NDpuMsmIks+acs4Gnxae2UkF0FxrLqdmUIjOCr5Gh1PBVKYB1BCDqic5YpiP6oI9APIAiDF+r4rwDWjO2FGpbottM8SkcHLLrLQzoB0W77dh2zSVHm\
G4dgGht0NO7x4iKZTLqCYI1akkyE1SrzWAqxuUJCioCe78CbciJ9yULanXHfIZZcLKSj6Tr89iDzdJ1SwRqLmqz0sIUonTk5DXDOf5VwfPxoYDQ6S0QzBdQojI72SECBbAIZxbqM+RHpCb3cCWwvALb5nvgc6AHg\
iYZlxdLJ7vsynpCMfga6oSAu2v38TLAvltzbnpVG3iiQfMFSCqUHEtwmLA2Yr3vazS7jztjOvki2Tk/xxe3bW/Df5h4pvSpiYZTvfZ7q4SDB10f7D8laZGdvnUUIWhgrXU7tTLEuloCb7bubWk0G4YreS5OePXTT\
H/b3tisnWvc2RtvBBsQ2it4vPVc32PIWbBFtKnznpRcZAZh2b4NCK2ppgNlFi3zwulHblm7eAi07tdJZD8QkUuqY0Nw1tEchhe+2F8Zr6KY7wR6TmoRz3IYS4XfenfJ2p3o/JuzaQaOEc4wHtlzTP0kHY2zI6sa3\
HUrbNV7iwMnO4w6rwr1l8pCfrL3TGbJkamGjMmS+vu76jkhxkn2iSHG1jccb3Gd4StAvrLqA+wq2N5xpMirWMGh1gPGsKTBKATo/KsDZjwoIaljFTrr15B5ZAQIMDNd9NcqAww3zorHb6FgckDopc/aUTU1yCWYD\
ZmjQHkDFuL3jB0HYd5bVlH3GRsRKcyVlM7ZgZ9kPHSoQan4MrVMGt1a4LNZpiipb8fvKfv2YY2lEQk/ZHaovpEcmLnmLMtOSQtYiNcN/wAReKEQMJIjl9ONFXjDUCxBueSHSGEKBJhF46tHTA+wZj4oRUAfMa7rg\
R+TmMmDFa61GQTM9XWzu9HYTtW8P/NW8YvQOgwDAXxoaRgIIIApQSbCB0ciy8chfnzVIK5chXhUS+eJ4NoQ0BFKLsec812xvwrFWbqbbrR4OILKuKiYnsZExuhpR5Ao2NtuFwVmU00+59xMosb/TryBEGu60Kfqm\
zQG+jiqjWXNTdW85Kiz99Ug8gnEYizHxkxta9dY3KQtTk/7MusP2Btj0TrdBRdJGDwbsyQCaMJYJn/txHQ3voE1opWswzZo/XMlwmrNw+9cVOaYaA02w9nj2rUCj7TONvES/fdPnxzxbRiOYnWDn5Gyl2fS40zwQ\
uUBDcomPT0raYcXWEXoy6g4NMfZJgBHMk+dsWxVEtbX+1guSJb6eCAKKDsBy2ZLkOhmRJK45MoA2ivpCPKc/0DHQfWf7kUL4fILLpfnaQRHpnBUnOGF1V8NUdz1xV9Nw4owNB26FeQqkTSDbcSPmMEywj5i4yxhy\
/QHb/UIzhN8NfwgKQPM4PPAko7+HyCcUm6KembFpP+YZE15UR+1E9z5tIo/D0UoZswkMIf/0ho82iDLGZPTSpJGzW7vZU7JZHdtv47l2QGU/I8qwDVvNFFHuxA9Pk8ccnNSiNmvfQq6Lg6kjKNhyXU9GMF12B+Z/\
xrsbO6+XH8AXxrSMFiGWnb1AuX0InceHAQzA6NUkDmBfVsSy1XLmgIAA5wPScwZRyBq78oHhQaiwB0CG3W+Gwp9VHE0lB/KMyXksAgopF2RHI9hiyTt2eBVRgWxWDmSDSr0gtQzkF3GyzEdwR7IzfmM8E6O9+brX\
v4pHePNeZrH2wjQyDqMDCpIyMIvhGGGNPWATmWRFwBe0Yl+WnfwEgQvRiRKlV6D+0P2sTm8CIsuN6E/N1MECDSik7K+dZ6xjfEt2WEXYBAKDsBCZuCGHflmJ6iWpZXZCchmaWu3vb4svtOSaYej3tgRRdLEqPRBT\
oBEHpCusrXTiW96YWI3QfounmGR9eXpKoEUd0IA8ouGrjYkYLYk4AAKLOc1C/Oc7srCu2BMfsYhGHFBRzOvEx8Utpr96xsmqxJcqNZu8AuJSkn0QDYTIQ1OVjOEY83vRPLxVFjfIKWElcTMTo5i2biIcEBXj+wAP\
OEEZheMLjjdABjAKb51/xYqlOCT+AQKsir+VxRZOsTPhSDvEEAASxhLXkx2RXFIwiAjsf2gH4AjWFsMmwBWAGj3e/BEWLDbmxTpOvL33HHgeIjw4IHmNMdXOmpmxPE40o6UmSUkRMQIGipbwW18mu5gUxL3Aw4H/\
DRhlFfyDcZzsy7vo0KwD5/0c4PMGa1yQcC1gQPLbNXANtAr/SCuA2ZCL9Zw8LL/nDGBF2hXZnz2TgkP5dRKJuxce0SxwKtvkrJVFQCnuoMlmPoVELnHTexcO8BOdmfZPoVRYfG9nEI+R3EQzp5PdOM7wZHfdyVT8\
XXcisgW9Y6TuGNngGHnkFxL4f8IgKoy9dyy+E3LyEiVEDAGG6DXNZdQN4KU3o2mhnhVJWXwBWAOhALTMoV+zbNwR3qehehYmZYgvhTHRPPFhTT5e0HCuxv7jOEiEX00A6jE+/gY8oPKFRPIuyHtv2HjWY3TT0WF7\
lXkJtfFkwnkBUrUT4KRYNUBMdsazpbMhNkLipabaOcgJ+DNizz4wGS1Neu9LxO6W72gPqZBpdxRsMuNaOqKycQgxuKbKS6FhmscWtGCH7UjQO5Ij8iKq03BeMpWwys/VRKQ4OGc1cJMpmTS7sO4FR1Aq1Hzr7XHK\
LAj3tygFBmxYx/scoQPjtDoBqdeqzXWUD9UeQuHGR6CQd1DY4oCrfQ6GNUQt7ZJB7hP673D0mUvFoFCHc3Dt1ISPC3jSHwB7AQFLK2e16fQJaSIoMTCQ6W5Pv3bl6edydDR0cR4rpT2JJ1m6M5vfBd0mldRVyEUR\
VoPirt9gwrgGuw/0VIdlw7CA2Csde4ijvf1PJ3xQGyWl6XIrgYT5lqUZSo6uOzkdEvE1dh9LoDp592b0aCTwoS3zuqazH/dv47HiRzGkMbTpYBzyQhZIm+a0MqccX8CpMeWWzpyxJnGgXO/B2+XpIh+dLkCzKwp+\
NK21sbgbnS52fQtEk/sI+lJ1tTEpm+t2CXA7b2cSQ2SuRCK7jsUGRLYXn5BurdP/AoO5DKPwWI1h7QVaGhseXTli6yUd9g5mFDtS0bIg2SJDEvOTah5CQLVs5vdlgy+8+CCqoCecSFEHYC6craHRcJOryDJGROWU\
lvhStV2xvsH1Tbf+zDktnYzbAbNpIY70e5f6W4E3rrWA9UpzBSchrsA3q+fh1jFsnYrO3sM/l5xp1P+CBS8pzEqt9LYkaS3AICPtPUeTa6DAUZr1FPg8jERxk8oG9Q0r2vcvzhsOVWDi2bCbjQmrlq/ns77btXQe\
zH7E9Ba6khDP0F0cK3RUNXoFzINORMgMWE2hr0v2jT9yqIZ1Wu9Q4sOb7UtNDhgMcUdsT9yeGyCXTSUGOu2yofElRywh7Gajc0rJSAg3T6ZTGTniNGmTjSScLOF9wLNdeO4z7m161L1KfGaMTDGOKF1Sm13OXoAr\
nsl8zfbR/NC9zCY7RrTQKdBeGAmgC5nEpnoDYWFmuU/U4ku2DIZARdRY2xc11+uzoYP+682Y2nOMyUET7veOuc8ufyXFYTgpGFp6MmNcA+RqdEFV4OJ9K4yDIyTKbdAmj+JgA16HxAHWo2FxAITEjA5J4HcOEdRq\
tmd4himzoRUdDelVkNZSZN9+Rn1sfCVx71cZYWDZnZC+sdH/A00R/i+AYJ+D+dan0Rbuan17ff+fLqhFxqjT3Z2l2mIgZKGGiWcdZykhQts44vixSsF31RdvffScQ51JhJw/OX8HSmsOhshL8Ev0ofg/rRbTPv7m\
BeZ9JVw9kDmnN/d/gF46//bpTS8Ohe8s4T2s2Q+MQpwYt7a9NaVUK+ZIQcIPiaXlT92SyiaE81ByY+E0r2YiYFo9Km7j/u84NekTlh/wc/vfxixD7Aso5Bs1XROSP4SScY2nCe8QHNDbT2QdoDm9RTU7nnZm2wCD\
PnMEctsqSMXnBtQotCD1n0O1SKNGsmK8xaWFxWFDIg8K5UxXGAJcsc5KpYO4TjpsL6ROUscBSXXU/FyLqLFUBjyvVKrDr9DgcDcC9UiZlzTK5LIsoi8vDEcXBILpS2IhDZHEgsrrJQY8LZDRDiFhG88Lc54FHJvW\
OiqyKEynYUap8XmYRsXmJA6moTm/QLo/nBfptDAPKOpTcQgEeNhkmT4/oqPk6tAFmicTPS02nQtKJZsTV2pf6JnsfdoeaPIWJpiGm4CaePottOak0RvM92VUuU5pBiWvQVVonkwu8WXGLyZDcMkRThNMu4BdrfJ9\
AQmLGJQmUXv4czj8+SEQ/1zigZMHSKnQi/O3XvuiPdaULhVorqosknbfo29QvHtrtYAE4F22wGsfld5vAQ3cbzsdl7HRWczDDAjDnCMGqEpdGcWsmeMmJkhH5zHlQfPouROJee5ziM5dIL20UgUQ3t7YctVIRSZ5\
PTY2RHBHXLg3TABatU07L9KR/LQlQeOYXLAaDdbkAo5Sbq+djxhqXSqCSQMzdymH2fTkoRaOeUA1aZJ39VPbOCCbUJIx4z70oW64k3Q1HpYUNp1ki2I2aFbaD3zVyeleDOkAy1i69JE8AhAXMUE6ctFAoPs6ZjVZ\
Tm+1RhGYwWjWJewKp+Jx7q37Kux6952q19iDz/+DHrzDeuR5pZnnX2RLob6py4+b8nZvjdiVObAptI6rrgW08C3alShaDfSD7OLRzyOffiKfflBeqYDpB6WfUrmGuZHj01POe+dSW2KZGhJGvC7FEkkc9sHy7LA/\
QqVAi4848onYR+J6wtcFUnd1jY1McEFbJtzoagboh7hn4HnpXjS1dQxGWFNKLaCluAkaC1oCBrbL2arOKdwYOqRT1hcKXTYQpyY+i4RbJGUEr5ifRJHAlq807LQVi+bPHN/BEg8ry+dYAkJ5kM6gGhUcvftSmOBT\
41farp0QXZh42WbsmCBbzQSzFRzQu/8RhevLvODoUJmOL7J7sFRICrexgtScZkAxBDqKkzc6x+kuYbplcMDWLgH3l3DI7cvwLddRAkJaGt94RNMsekRCEp7ohOfUVkRigz79Qv8TqeVw9zDiK4fXuuOG+cEZd605\
Rx75+8Y32GZDT+GCZXwxRWxpdAd1tE24TjGT8xMQySsvU5AKEJbo6jk75E2DKUaLyR27nAbAUyj99+G22z2HX6MVTtuZ8nbi93H4mPoxm4RA0z8PX192zEOu6ACTCqPoZZzTk5GbOMUmp7NBDJRjqYjRnmassWjC\
iAfE6icWLkp7/Lt1nIs+XRO5+7WrUpDroaqvccGgUhdE1g1W4IORmfQ0bfm7aNrZ9WqWJSwWHCaUtfy1arb5ZDV743MkzFvObLJxhMZltUrVpv9BVWv+/aqWhUm0rG33OVDuaGciis7RDjpDwZlo2ZSKhjVc/jSE\
gYVHAPEHUoXGw7su13rqD8Xa2Ss0a1H37kLgp2gmYJoCXPNUkD/rCghWaNl+tCTwhCSVXbwSy3X2UMoInCjGUhPWLehBqmvCsKUf/jWpC/IgIiHZnIEXl7viSkcTUnGwFlxFF0u4YXeyVB1u9qEStNgd9XCkPBwp\
3eKFWKaIHfsWeFt3/QPfVx1YO1gj0jHh3GEt13DVuXiPHLnMls/F/hHMjAUzP3m5zCtQRHBVXUXW+tDnACWXT1dCEmVZsP7pkJwuQfLiJZzs0ehKnwS6NRYvtJ7WQ4Zp45UiF1kXOdHlgw+ehZfhic9Fc2NJ1Tl6\
k+9hNawQLjowv+8MS2ddjjDSU1HRHdhvYP/TtcpRu2J03y9d78F3MoBvJHLzxU9eNVVEPi7PpG9BNiN9Jdgjvm6YWKAmoywEwhgC3QZrqOSLqjXlpd6MuA54PeTIcPmmhK60BDtJpxu8Rlkd8lYk46CQx81VAnsN\
jVXOaResxvN4Fnj8t9IijAay2kXCo6Gs7iyc25w2G5qHLFtJcqueaVj0bMG4ZwaKSPYCvr4xt8LWk3CRby8Q3hJxvHcHhoKlcsMLLisoOsepU6VQvKcaiUhaLnvT+mzCMh1IUemzH8QeSF6xPRBNvSiiZxjo7AwL\
Hh84HjaIYrZXeiZBd5Rt4gm64+x73qQVzpCCj+B4QIMqeXOIgbcu3JInInsO2Ycp7a0YsEAZqLRvDpAg6lGar1evJTbDxFbAxwNqzit3dJb/G+hsSGFqlYWA4Isd+1bjj1oIpW8hPLnSQkgmXExbYOHnasF5QcuD\
3FtNU1Ofpvo2pqGPRTzU3cc0Ojsh1y9JeCB5pJ0rPvNq/ZgcyEJkcrjSQjwQZCcrjIQrJOT+ExFgqJl3DzHZMi3W97+iH0AI7CZ4pQI9Y53yrVa0CKrppxPXUnFZn75Ktm5RpP57Say8Xo69AiFm50sSLOu9QBEG\
T45JktBpPIHwuaeDEHDA8yiayhI9Zxg1xrhqCOXroHqb8gz9n3OcG12BqNhWB8G3IgKP7wdkkW0fPjD3uXY78rNx+c5zio3j7bu95yElflFp2/W8nP11NWK8VH+dzyHb1nn4Oxiqx1w433kC8Uqml9pe8/x6XV6O\
UC3Pi23Ut8LhZXnCR2w9i+4O3FQspJJjBNX0vt+vsamlGd2NsSO6+wIYJhX/RwQek3vBBTR4vYbmp001gLyxdGrs1G9esJGunStXFK7uzd2mzTfZjs64agTNih+JWl2F1j30wDCX9MmRzh3aE7lhszccYbkq2jP+\
Xfww6yV3f0Wdlrs7QFU0f/gUMCzluXc4M0SAePFfAYS7gy3JUKhQX1GrNXMa/vPSwTtkDjivG74LZv9dLjfky/E7JWVzxAuxUsLl0b9PuZgGNal8rau/63CK0mQtL11tr7kalaC+Erx5kmOhEBmP7cG34Z7xHFgG\
TK/kF3j6gRwFg10Y+oGH8Qdiu4Y/4mPZW7FjDiVlbPwgzCb8LZQKPhSBtnZxzF9fQKlgj4/BG6NS2l7uv+RiyC729S+23SQ1bX+hWlpXArDJePEyi3ijqvD69J/+QqIDuKjrhcRs8WLFD/FVPyRX/TC+6of0qh+y\
wQ/YMGiCFvElmtDna/sA5RGBusRbymd+iCDyxftot5toezcA+ASXcJBac/0M2t13ghbqGKek7H2rxb4gDDwjG5tSpn0ktPCWcGwhJU63OUOuCfH9F+Yh5X01oemcVLGlSOIXF5zsL1pUfs/4ta/vEcmWcBtU7q2g\
bYf0jzeEQv7AicFTfkecX7NsA7KEXAmknYroAykCFAdCo1wGAFIMXzIzLwxgncTsF+N4ldFyCwuSclWNcd6iDG9tYhlwI5fiRnJ3gQW2BllZbK2Z0/nFNwwp+IvP91xuVY9LuY6BFTQVyoazG2ymln85/kuAX6sY\
Y9pkfjwCsWjnvLPstvt2n5E7hjl+LiQKb7mPLmCZmj2iaIHBezMdEOATBPi9v05T1+I4WTI40XIt/KtA2Rbc4rBeoT3WP9Uwl/Uil3h/uhi5W1Ym9SsdYTgrFk5jdGPzdoUZH6rgzzB4Y9GhxEp+/LzMyyElQuf3\
y524JyVv/Xk4IKDL21KTaHlkTTfm4CMV6nYASTwgONEVWEGZsGme8tdqiv4XJOBdM/4zIygdfmJicHMI72J9wzc4o76ji+UadOmNlV3TfTCAXh7x5fGKbyHRd62eyUV2gJxpOVBMBqCQHD/2E98CvbAW/NFBgLIN\
sP+jxy9PT1//+O4DbgNvTCXL8JXvdsiXR+ruGiGTG25Wf7ECXRZLJxsP32Zv+GHJ7p4b3i2ZsVgonskFNSwl+ZajVaXbRg4Fh10hjopJSuBXNDa47GO8sc4VPF2UYCqfkYN6kmgbrYUt+WSf8XEnIy2OPF3Iyjia\
JGbva1Eyvlo13n1Xr3uHonjYvLkT3KyKRfHXt4tiDt9E1SqLs6ilHMW/0HdSex/Z6O4JJt5nUmPPS2ftJ7ZTg99H0WqySX3t08/d0xe8W4Uf3yz5CyEm67r5C5LUuAPb7o0NCIc4ECmbGt9LUZA31F8AKadZ6sbP\
4EXckCQWNuqya6yeEQudkuVuQ15h2/hS3JYJ3d/XGISBKh4slleTY6piuWKJ1ctmDV017HUfdk9SU4Znzjuo04UAXuyBB8I8ZQjf8zqruFtD8vOftctPP00r7eay23H3iJIll4/HDPXqUPYN72oNajD7FXnDe7Lu\
Iy34N/iaix6sjTVH/iVq5X/XwjX2/UbRn8MM5rR6xfd89WC8HvweDdrxoJ0M2umgbQZt22/rwX50b3zgN3oj/W/96LNle+h3+9PXtKPPpKHraOo6Ghu202va2TVt89H24iOtnz/S6n8taFXbfrQ9/xjvXPv3uXyb\
fhaMFp9x7uHOm2ukwGDnerATPYCi7s235jdu+Y3etL1aqAO/8dxv9BDydiBpBvssBm07aNfxCi7R/0Eu/r2lwG+VEr9VivxWKfNbpdB17c/808p9Q7jjwAw5jyoUx8xpSZdlmzPU+NsLHaet0nFXnhSMWPikv2/E\
JlmuEgVGbP3zYv5L1xmpPPrX/wFeThnJ\
""")))
ESP32ROM.STUB_CODE = eval(zlib.decompress(base64.b64decode(b"""
eNqNWnlz1EYW/yrjwdeAs+mWZqSW2Sy2IYMxpBZDmDXUbCWtlgTZSlwwTJVNFr779ru6W5pxav8YI/Xx+vU7fu8Q/z1Yt7frg+PRwfK2MyP/Z/oInhQ+FafLW+UfK+1fG//rlrdOjWjQmOXa/4Untbs4p1lcaf+f\
lRroKVogP62EA5U8JT8jHLUzP+2SM2t6Vn5MZeHsCR4ceNrZYG78gejx6yGcsVj1lhwCDaCrzQgGpnCNsdp+A6VOiMU28qcLzyMfC7y0TcK3G8iqqoCFdMAgT1/ullr46fhsBnOde0QE5IcT01Gi5h3hJhvTLYFv\
k/vnGVzGyGXuw8jy1s5E6rIeZNRNSz8FL4UZn+SgUk/EOZZg7k/qNHNQCMvJoIaV+dV4z7/mUWRw5a47eeMXaLpcNWPaINDuDiHCZKN7k2d9hZ+jcNew5PxMPYHxZ2fn44u8Gg+EbViQYJPIpRoYKL5U0wfgKo/o\
vrZmyZuBSsw0fT85kacX/jKyR/foGqIbVTUFnk+jYvhCV2D/MA/q6S7ObJQtr4CLFEqtQZduufYL2pYW1NtkaQ2pysIz7ALFg/RR0H6ituwUmpln027ZtMNG8IEqNe0acQHXVrzPIlrcVhm4G5/BP7ix9vRdBSTo\
B2OBnMuukh01STjeI3vGswlt5Dnjs5NzTAlG9GgoBrmljrdsSF4HxLsG/guCIKW++qWGiMEEXNJPrjc9N6DVwPXBjKdzIXc3Skwib00WgBCgD/jJ0o0iI1XnC68B8LGCeG4KhshG9UzgLZ3fR54jkmOAOzrGslps\
Q3tQjBk5reX5pmaXZlNpE+cKa9ycIWUgKJMSYeLi6F3xFwQbXjPdXEMXo2scZ4xLWTwTaMi7rscce5B75gAtsyceEYpNhIKWY7fwiMICd8hHbYyzG1uLu1hP46c8X6Uv3g4bcNKZx5nG/A2u6J8qlwwDooFQ/Uux\
s0OnA3IKxHZbGBdbvoyyp7u8fOyp1Q3Bu2uicW5TkY851/3zaKdnykF8wn35cN8FBhenFq9JYjYBnDqhBX5nLUuw3SL8BHwQ1WvZsyfsfgcRSWQ9BqW4oeQ/pNL+mL6s05fbgVJ0L0C/R3ei6Mm+BXx+YC/bsRHr\
USYSkG3HuGOesfHCPcpahHC0vAYXNitZd4ciIno8RWgmDy7+nlhp0ceYuNubu0MgvJT05oKWautjtqkoZTDF9wnsIv9eWFVORq4Z+40hqgFE1LM7zMlVW27hyMtcgtOEhVWG6cu/4dnxChRXnfg6n1LzKRDrJF0T\
CWyap1Ob5nlx48Gh9r9megpeByteeiZKuewTSD2mT/0VrCPCITESZRSiYRKKS7OaYosKJNXxxMELdmF471NCUMUkWdcJYZZ4XfzIKRl6wld2LcRPRdsh3IFg/M1Wy+t3/gHSnOy5wOObzauAO4KNdi0JBOJk3ez/\
OCbvswjJv8LpI3IJ9Fdm2RbbfdbqbT7LCsPU5whgBbWj7wLOV/u0EeVh/0Xs8f2vebgqZ2FszUmCZdctfwMLnROMYsQsYgIVEeLld4i4FBNOiWf0YsoCc0eZmJcroPb03euXy+UpEYuxr6UB2veEwoHPYq49TNXd\
ljpjEMSoDNulqIlCKllTddQU5Dh6yhaesa/laQY+9LXjMQep6eTnQ9h8/94E/jmcUhFWDSOj6Zd1JwyYmIPZR+e7HJsQaEFmlu8OmglOqJklN2Tph6C2jMJByyknbsk4lnMuDqik+V+l98iUA7pmSY2Wb0uJjRjD\
qJdefUjiSifxaCf64DY5WnWPKq1hPEfFdMOkIsSylgKF5dqvygBSkA13KrxkaU2OI3pi0C0hzNjx8Xh0dMoen0/OqyvRaFr03cngoMT85/npMzidahWS+/qEqQ/rJSlXexUpI7jpJTUnvfq6l+4cxDc5Nmb3WEYp\
HIanlkPs7/fRtkzGxubcET69oH/AKWd8EsYjeYEqtiIeFGnXZ0tXIVi/IBPDpXpKtAoOM1CxUQIXMrkJKRJFM92JZYgp+pU8/SC0Z8/HZUZKATt2GozOPSfAc6hg/6dBy9jhyqSlqq5pk/aIu78Pf98Fu/2NA60W\
7EzNc0fgLSOrxiAci+fM4yz2EXgsq8VILzYNnXAVzKu2HDubZnMZcIylc0vik7jV6B02l34wuybpWZ2EOrMlPloAkfYVxOQHnpLDV7gOYuDxqtcGgqKtGHaCcJh8JYxWcVSXK8B3tWLw1dnlco1DurrsKPrrUuqJ\
XJZhkgPepT/mo+4xcGzGvXo9ry63VASORDQseBznvsCRqUmnNYvZhMOz9HCydI1waEaa0AHXl1Qk6jI9H8Cy6pcpAEh4kLmjfNFDZudSPAsn7A1deUNJIYaQAteWZUWTVTppis806fmbdTyoCkxGUIzZHK2xuyfE\
KrZD2hiM0oeXQHYOEUbd0LX96+9xVdM/vJEyiJdo15//LjCnKOjrdF5RZg3z/pRcaL2ChxVnXfoGemYAuzKS9WSzky5WvJgO/yWyrUvKDTrzPQfQ8hv4jCveoHQ45ebS17EXQbah29htbTACH5dYOF7PYxMM+zsQ\
cEDNZqPGWrwDuismAMHecsJv3FPaTd3mxRVYyJ//4cwnT7Jy/kFPCw8ptx4yBQk4BULDwgJyR6duckh2/jyeR5o9jstuE4DAs4zd5HnBiUgb1CdoEIQ4f4y2/Y++feECqqnmGMDmD2VBF4stuLedpYqb5306utyP\
y1WhpUV8BnfpEozP2Socd2F0JXvKqF6rBtQrZgbSJ0tEf/0rolb4VqEjcFthKP+GVVaxK98PMpYaQ6dHh3Viu67guoBs976kWePbt9y/MpR3GC4PnIqpDzac1BfyC8Q/bvDJgrYLLbRjaldCSSJlnwY/r7GnBgeU\
9yj5C12fGS/PuO7MoqsIN1rLYEmkrI1fPqj5RcDKOI/ZqMpH3MhzafdMRyFV0DBAZy/IgZXSJPSuDYJjjsSy3TkcFBRloJdG0dBkaJm3rznFmAloQWZXcpoMxYwpUruNEOLSWhnHBshhbH8jEjKbTrBmvttBkoNL\
9s85gJJq530k6Jlh/yOC/NTn0UdsOO9RvO066T8DilXFtvD0dhibFuT6zSyJTaIixWGRgLmE9fV+/o4Dzk/o3ZexOkXQ13mbIrjOIWMrfkpKL83JNdYfe0NIOhzD8O4mUrlggiN9esx5VV2TExDWw87RHa3RnDvU\
Olal/Q7faT83t/itJwOXGHMSJF9/GvOKvw3IFwRASOnHbc05gE/MOep61Hdd2IJZGdZ+0o8uCuFGMqc8cUgkeiNfiG5GgdyKU72AcmSaOtifJQXT98GSuh5tto8HWRJhqzAhm9jDPaBSLQ9iqwApgiM33EwEJ7az\
NVeQRhJXy1ZmeIU08VquuHPu62ti3LFSGq7GOxmTfne7mf5VDQT22uwBen4if4W2kWVpg7nUFcxSrORgArEAbMEaxlZXjciuYBOkeqoYRQqQbDf8fSVplTS8tyN0abmfBnUjRdwRFXcA9NLcI7G1nJsHcU04F4EM\
AVpdVKMHMDjEr5Nn7MpFDG/4HcPFZgyVvVLSlpOfQ0a5wADUEqUx27Fg5iaqyGQFJBDYMEE+HC+oHRq+epRcf3SbyjFSiA3GFZs1jBs2n1AaDWmI8Sj+AJLzuTBePARCPmpmODuK3x3r6YKjQTF/OHBpKDVqBLcZ\
FbsivGH/aAsAzPbITLpulaQTjsDRqs/AIIcU6lxl4cBXoxge5dZVZperlhosXfeJv8c18dpkHdV7TM0e4MYDOhgEAZbmigWbRbiXg0wG4amFcqgDQKAeOcm5LrboBL/3/0DlKodhuIVki0idotEfnNKo97QswJ2T\
njGvqMOKpJduN4q4bxI9/xBthlLwS4zIKp9/RgtEA64JHoBD7MO3oVeEfjaOwQ7DfI7fKw3Hc+6X4fegSv4LBXhg/pV8nbo+++xmZh9afLN5v3MeujDpFzp1eI+CcGWgBHPjSZIZFIMNTpZycuIY6qqN7y/oGnID\
IzdA2uN4Om34SpKhl4Oj0UFj1/aXz2u7gv/1olWZz2ZFbhTP0P+EkZ4RrIf/H5Oun+a5LqbGz7TX69WXMJirWfbtf+tUt2o=\
""")))

if __name__ == '__main__':
    try:
        main()
    except FatalError as e:
        print '\nA fatal error occurred: %s' % e
        sys.exit(2)<|MERGE_RESOLUTION|>--- conflicted
+++ resolved
@@ -1,17 +1,9 @@
 #!/usr/bin/env python
 # NB: Before sending a PR to change the above line to '#!/usr/bin/env python2', please read https://github.com/espressif/esptool/issues/21
 #
-<<<<<<< HEAD
 # ESP8266 & ESP32 ROM Bootloader Utility
-# https://github.com/themadinventor/esptool
-#
 # Copyright (C) 2014-2016 Fredrik Ahlberg, Angus Gratton, Espressif Systems (Shanghai) PTE LTD, other contributors as noted.
-=======
-# ESP8266 ROM Bootloader Utility
 # https://github.com/espressif/esptool
-#
-# Copyright (C) 2014-2016 Fredrik Ahlberg, Angus Gratton, Espressif Systems, other contributors as noted.
->>>>>>> c1c1ac56
 #
 # This program is free software; you can redistribute it and/or modify it under
 # the terms of the GNU General Public License as published by the Free Software
@@ -39,11 +31,6 @@
 
 __version__ = "2.0-dev"
 
-<<<<<<< HEAD
-=======
-__version__ = "1.3-dev"
->>>>>>> c1c1ac56
-
 MAX_UINT32 = 0xffffffff
 MAX_UINT24 = 0xffffff
 
@@ -148,7 +135,6 @@
     # The number of bytes in the UART response that signify command status
     STATUS_BYTES_LENGTH = 2
 
-<<<<<<< HEAD
     def __init__(self, port=DEFAULT_PORT, baud=ESP_ROM_BAUD, do_connect=True):
         """Base constructor for ESPLoader bootloader interaction
 
@@ -164,11 +150,7 @@
         if isinstance(port, serial.Serial):
             self._port = port
         else:
-            self._port = serial.Serial(port)
-=======
-    def __init__(self, port=0, baud=ESP_ROM_BAUD):
-        self._port = serial.serial_for_url(port)
->>>>>>> c1c1ac56
+            self._port = serial.serial_for_url(port)
         self._slip_reader = slip_reader(self._port)
         # setting baud rate in a separate step is a workaround for
         # CH341 driver on some Linux versions (this opens at 9600 then
@@ -618,6 +600,8 @@
             raise FatalError("Writing more than 64 bytes of data with one SPI command is unsupported")
 
         data_bits = len(data) * 8
+        old_spi_usr = self.read_reg(SPI_USR_REG)
+        old_spi_usr2 = self.read_reg(SPI_USR2_REG)
         flags = SPI_USR_COMMAND
         if read_bits > 0:
             flags |= SPI_USR_MISO
@@ -647,6 +631,9 @@
         wait_done()
 
         status = self.read_reg(SPI_W0_REG)
+        # restore some SPI controller registers
+        self.write_reg(SPI_USR_REG, old_spi_usr)
+        self.write_reg(SPI_USR2_REG, old_spi_usr2)
         return status
 
     def read_status(self, num_bytes=2):
@@ -733,10 +720,17 @@
         '4MB-c2':0x70}
 
     def flash_spi_attach(self, is_spi, is_legacy):
-        pass  # not implemented in ROM, but OK to silently skip
+        if self.IS_STUB:
+            super(ESP8266ROM, self).flash_spi_attach(is_spi, is_legacy)
+        else:
+            # ESP8266 ROM has no flash_spi_attach command in serial protocol,
+            # but flash_begin will do it
+            self.flash_begin(0, 0)
 
     def flash_set_parameters(self, size):
-        pass  # not implemented in ROM, but OK to silently skip
+        # not implemented in ROM, but OK to silently skip for ROM
+        if self.IS_STUB:
+            super(ESP8266ROM, self).flash_set_parameters(size)
 
     def chip_id(self):
         """ Read Chip ID from OTP ROM - see http://esp8266-re.foogod.com/wiki/System_get_chip_id_%28IoT_RTOS_SDK_0.9.9%29 """
@@ -762,17 +756,7 @@
     def get_erase_size(self, offset, size):
         """ Calculate an erase size given a specific size in bytes.
 
-<<<<<<< HEAD
         Provides a workaround for the bootloader erase bug."""
-=======
-    """ Read SPI flash manufacturer and device id """
-    def flash_id(self):
-        self.flash_begin(0, 0)
-        self.write_reg(0x60000240, 0x0, 0xffffffff)
-        self.write_reg(0x60000200, 0x10000000, 0xffffffff)
-        flash_id = self.read_reg(0x60000240)
-        return flash_id
->>>>>>> c1c1ac56
 
         sectors_per_block = 16
         sector_size = self.FLASH_SECTOR_SIZE
@@ -1159,34 +1143,10 @@
         self.version = 1
         self.encrypt_flag = False
 
-<<<<<<< HEAD
         if load_file is not None:
             segments = self.load_common_header(load_file, ESPLoader.ESP_IMAGE_MAGIC)
             additional_header = list(struct.unpack("B" * 16, load_file.read(16)))
             self.encrypt_flag = (additional_header[0] == 0x01)
-=======
-class CesantaFlasher(object):
-
-    # From stub_flasher.h
-    CMD_FLASH_WRITE = 1
-    CMD_FLASH_READ = 2
-    CMD_FLASH_DIGEST = 3
-    CMD_FLASH_ERASE_CHIP = 5
-    CMD_BOOT_FW = 6
-
-    def __init__(self, esp, baud_rate=0):
-        print 'Running Cesanta flasher stub...'
-        if baud_rate <= ESPROM.ESP_ROM_BAUD:  # don't change baud rates if we already synced at that rate
-            baud_rate = 0
-        self._esp = esp
-        esp.run_stub(json.loads(_CESANTA_FLASHER_STUB), [baud_rate], read_output=False)
-        if baud_rate > 0:
-            esp._port.baudrate = baud_rate
-        # Read the greeting.
-        p = esp.read()
-        if p != 'OHAI':
-            raise FatalError('Failed to connect to the flasher (got %s)' % hexify(p))
->>>>>>> c1c1ac56
 
             # check remaining 14 bytes are unused
             if additional_header[2:] != [0] * 14:
@@ -1506,7 +1466,7 @@
     if args.flash_size == 'detect':
         flash_id = esp.flash_id()
         size_id = flash_id >> 16
-        args.flash_size = {18: '2m', 19: '4m', 20: '8m', 21: '16m', 22: '32m'}.get(size_id)
+        args.flash_size = {0x12: '256KB', 0x13: '512KB', 0x14: '1MB', 0x15: '2MB', 0x16: '4MB', 0x17: '8MB', 0x18: '16MB'}.get(size_id)
         if args.flash_size is None:
             print 'Warning: Could not auto-detect Flash size (FlashID=0x%x, SizeID=0x%x), defaulting to 4m' % (flash_id, size_id)
             args.flash_size = '4m'
@@ -1515,12 +1475,10 @@
 
 
 def write_flash(esp, args):
-<<<<<<< HEAD
     """Write data to flash
     """
-=======
     detect_flash_size(esp, args)
->>>>>>> c1c1ac56
+
     flash_mode = {'qio':0, 'qout':1, 'dio':2, 'dout': 3}[args.flash_mode]
     flash_size_freq = esp.parse_flash_size_arg(args.flash_size)
     flash_size_freq += {'40m':0, '26m':1, '20m':2, '80m': 0xf}[args.flash_freq]
@@ -1540,14 +1498,7 @@
         if args.no_stub:
             print 'Erasing flash...'
         image = argfile.read()
-<<<<<<< HEAD
         # Update header with flash parameters
-=======
-        argfile.seek(0)  # rewind in case we need it again
-        if address + len(image) > int(args.flash_size.split('m')[0]) * (1 << 17):
-            print 'WARNING: Unlikely to work as data goes beyond end of flash. Hint: Use --flash_size'
-        # Fix sflash config data.
->>>>>>> c1c1ac56
         if address == 0 and image[0] == '\xe9':
             image = image[0:2] + flash_info + image[4:]
         calcmd5 = hashlib.md5(image).hexdigest()
@@ -1684,10 +1635,8 @@
 
 
 def erase_flash(esp, args):
-    flasher = CesantaFlasher(esp, args.baud)
     print 'Erasing flash (this may take a while)...'
     t = time.time()
-<<<<<<< HEAD
     esp.erase_flash()
     print 'Chip erase completed successfully in %.1fs' % (time.time() - t)
 
@@ -1697,11 +1646,6 @@
     t = time.time()
     esp.erase_region(args.address, args.size)
     print 'Erase completed successfully in %.1f seconds.' % (time.time() - t)
-=======
-    flasher.flash_erase_chip()
-    t = time.time() - t
-    print 'Erase took %.1f seconds' % t
->>>>>>> c1c1ac56
 
 
 def run(esp, args):
@@ -1710,7 +1654,6 @@
 
 def flash_id(esp, args):
     flash_id = esp.flash_id()
-    esp.flash_finish(False)
     print 'Manufacturer: %02x' % (flash_id & 0xff)
     print 'Device: %02x%02x' % ((flash_id >> 8) & 0xff, (flash_id >> 16) & 0xff)
 
@@ -1846,23 +1789,12 @@
         parent.add_argument('--flash_mode', '-fm', help='SPI Flash mode',
                             choices=['qio', 'qout', 'dio', 'dout'],
                             default=os.environ.get('ESPTOOL_FM', 'qio'))
-<<<<<<< HEAD
         parent.add_argument('--flash_size', '-fs', help='SPI Flash size in MegaBytes (1MB, 2MB, 4MB, 8MB, 16M)'
                             ' plus ESP8266-only (256KB, 512KB, 2MB-c1, 4MB-c1, 4MB-2)',
-                            action=FlashSizeAction,
-                            default=os.environ.get('ESPTOOL_FS', '1MB'))
+                            action=FlashSizeAction, auto_detect=auto_detect,
+                            default=os.environ.get('ESPTOOL_FS', 'detect' if auto_detect else '1MB'))
         parent.add_argument('--ucIsHspi', '-ih', help='Config SPI PORT/PINS (Espressif internal feature)',action='store_true')
         parent.add_argument('--ucIsLegacy', '-il', help='Config SPI LEGACY (Espressif internal feature)',action='store_true')
-=======
-        choices = ['4m', '2m', '8m', '16m', '32m', '16m-c1', '32m-c1', '32m-c2']
-        default = '4m'
-        if auto_detect:
-            default = 'detect'
-            choices.insert(0, 'detect')
-        parent.add_argument('--flash_size', '-fs', help='SPI Flash size in Mbit', type=str.lower,
-                            choices=choices,
-                            default=os.environ.get('ESPTOOL_FS', default))
->>>>>>> c1c1ac56
 
     parser_write_flash = subparsers.add_parser(
         'write_flash',
@@ -1997,6 +1929,7 @@
             esp.flash_spi_attach(0, 0)
         if hasattr(args, "flash_size"):
             print "Configuring flash size..."
+            detect_flash_size(esp, args)
             esp.flash_set_parameters(flash_size_bytes(args.flash_size))
 
         operation_func(esp, args)
@@ -2027,8 +1960,9 @@
 
     (At next major relase, remove deprecated sizes and this can become a 'normal' choices= argument again.)
     """
-    def __init__(self, option_strings, dest, nargs=1, **kwargs):
+    def __init__(self, option_strings, dest, nargs=1, auto_detect=False, **kwargs):
         super(FlashSizeAction, self).__init__(option_strings, dest, nargs, **kwargs)
+        self._auto_detect = auto_detect
 
     def __call__(self, parser, namespace, values, option_string=None):
         try:
@@ -2050,6 +1984,8 @@
 
         known_sizes = dict(ESP8266ROM.FLASH_SIZES)
         known_sizes.update(ESP32ROM.FLASH_SIZES)
+        if self._auto_detect:
+            known_sizes['detect'] = 'detect'
         if value not in known_sizes:
             raise argparse.ArgumentError(self, '%s is not a known flash size. Known sizes: %s' % (value, ", ".join(known_sizes.keys())))
         setattr(namespace, self.dest, value)
